--- conflicted
+++ resolved
@@ -233,6 +233,9 @@
         return py::cast<int64_t>(obj);
       } else if (py::isinstance<py::float_>(obj)) {
         return py::cast<double>(obj);
+      } else if (PyComplex_CheckExact(obj.ptr())) {
+        auto c_obj = py::cast<std::complex<double>>(obj.ptr());
+        return static_cast<c10::complex<double>>(c_obj);
       } else {
         throw py::cast_error(
             c10::str("Cannot cast ", py::str(obj), " to ", type->repr_str()));
@@ -267,11 +270,6 @@
     case TypeKind::AnyClassType:
     case TypeKind::AnyEnumType:
       break;
-<<<<<<< HEAD
-=======
-    case TypeKind::ComplexDoubleType:
-      AT_ASSERT(false);
->>>>>>> 88c4380f
     case TypeKind::EnumType:
       EnumTypePtr enum_type = type->expect<EnumType>();
       py::object py_obj = py::reinterpret_borrow<py::object>(obj);
