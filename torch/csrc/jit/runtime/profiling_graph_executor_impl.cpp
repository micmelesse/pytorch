#include <torch/csrc/jit/runtime/profiling_graph_executor_impl.h>
#include <torch/csrc/jit/jit_log.h>
#include <torch/csrc/jit/passes/bailout_graph.h>
#include <torch/csrc/jit/passes/batch_mm.h>
#include <torch/csrc/jit/passes/canonicalize_graph_fuser_ops.h>
#include <torch/csrc/jit/passes/clear_profiling.h>
#include <torch/csrc/jit/passes/clear_undefinedness.h>
#include <torch/csrc/jit/passes/common_subexpression_elimination.h>
#include <torch/csrc/jit/passes/constant_pooling.h>
#include <torch/csrc/jit/passes/constant_propagation.h>
#include <torch/csrc/jit/passes/create_autodiff_subgraphs.h>
#include <torch/csrc/jit/passes/dead_code_elimination.h>
#include <torch/csrc/jit/passes/decompose_ops.h>
#include <torch/csrc/jit/passes/graph_fuser.h>
#include <torch/csrc/jit/passes/guard_elimination.h>
#include <torch/csrc/jit/passes/inline_autodiff_subgraphs.h>
#include <torch/csrc/jit/passes/inliner.h>
#include <torch/csrc/jit/passes/inplace_check.h>
#include <torch/csrc/jit/passes/insert_guards.h>
#include <torch/csrc/jit/passes/loop_unrolling.h>
#include <torch/csrc/jit/passes/lower_grad_of.h>
#include <torch/csrc/jit/passes/lower_tuples.h>
#include <torch/csrc/jit/passes/pass_manager.h>
#include <torch/csrc/jit/passes/peephole.h>
#include <torch/csrc/jit/passes/remove_expands.h>
#include <torch/csrc/jit/passes/remove_mutation.h>
#include <torch/csrc/jit/passes/requires_grad_analysis.h>
#include <torch/csrc/jit/passes/shape_analysis.h>
#include <torch/csrc/jit/passes/specialize_autogradzero.h>
#include <torch/csrc/jit/passes/tensorexpr_fuser.h>

C10_DECLARE_bool();

C10_DEFINE_bool(
    torch_jit_enable_new_executor,
    true,
    "If this flag is set to false TorchScript will be using the legacy/original executor");

namespace torch {
namespace jit {

// TODO: keep the else clause for trial runs
#if defined(FBCODE_CAFFE2) || defined(C10_MOBILE)
static std::atomic<bool> executor_mode{true};
static std::atomic<bool> profiling_mode{false};
#else
static std::atomic<bool> executor_mode{true};
static std::atomic<bool> profiling_mode{false};
#endif

static std::atomic<size_t> num_profiled_runs{1};
static std::atomic<size_t> bailout_depth{1};

std::atomic<bool>& getProfilingMode() {
  return profiling_mode;
}
std::atomic<bool>& getExecutorMode() {
  return executor_mode;
}

std::atomic<size_t>& getNumProfiledRuns() {
  return num_profiled_runs;
}

std::atomic<size_t>& getBailoutDepth() {
  return bailout_depth;
}

static bool needsGradientInProfilingMode(Block* b) {
  for (auto n : b->nodes()) {
    if (n->kind() == prim::BailOut) {
      auto ptt = n->output()->type()->expect<TensorType>();
      if (ptt->requiresGrad() && *ptt->requiresGrad()) {
        return true;
      }
    }
    if (n->kind() == prim::profile) {
      auto type = n->ty(attr::profiled_type)->expect<TensorType>();
      if (type->requiresGrad() && *type->requiresGrad()) {
        return true;
      }
    }

    for (auto ib : n->blocks()) {
      if (needsGradientInProfilingMode(ib)) {
        return true;
      }
    }
  }
  return false;
}

void runNooptPassPipeline(std::shared_ptr<Graph>& graph) {
  GRAPH_DEBUG(
      "Before LowerGradOf (beginning of runNooptPassPipeline)\n", *graph);
  LowerGradOf(*graph);
  GRAPH_DEBUG("After LowerGradOf, before RemoveExpands\n", *graph);
  RemoveExpands(graph);
  GRAPH_DEBUG("After RemoveExpands, before CanonicalizeOps\n", *graph);
  CanonicalizeOps(graph);
  GRAPH_DEBUG("After CanonicalizeOps, before EliminateDeadCode\n", *graph);
  EliminateDeadCode(graph);
  GRAPH_DEBUG(
      "After EliminateDeadCode (end of runNooptPassPipeline)\n", *graph);
}

void runPreAutodiffPassPipeline(std::shared_ptr<Graph>& graph) {
  GRAPH_DEBUG(
      "Before InsertGuards (beginning of runPreAutodiffPassPipeline)\n",
      *graph);

  if (tensorExprFuserEnabled()) {
    // With TE fuser we don't generate bailouts
    LowerGradOf(*graph);
    GRAPH_DEBUG("After LowerGradOf, before specializeAutogradZero\n", *graph);
  } else {
    InsertGuards(graph);
    GRAPH_DEBUG("After InsertGuards, before LowerGradOf\n", *graph);
    LowerGradOf(*graph);
    GRAPH_DEBUG("After LowerGradOf, before EliminateRedundantGuards\n", *graph);
    EliminateRedundantGuards(graph);
    GRAPH_DEBUG(
        "After EliminateRedundantGuards, before InsertBailOuts\n", *graph);
    InsertBailOuts(graph);
    GRAPH_DEBUG(
        "After InsertBailOuts, before specializeAutogradZero\n", *graph);
  }

  specializeAutogradZero(graph);
  GRAPH_DEBUG("After specializeAutogradZero\n", *graph);
  // runRequiredPasses
  {
    RemoveExpands(graph);
    GRAPH_DEBUG("After RemoveExpands, before CanonicalizeOps\n", *graph);
    CanonicalizeOps(graph);
    GRAPH_DEBUG("After CanonicalizeOps, before EliminateDeadCode\n", *graph);
    EliminateDeadCode(graph);
    GRAPH_DEBUG("After EliminateDeadCode", *graph);
  }
  PeepholeOptimize(graph);
  GRAPH_DEBUG("After PeepholeOptimize, before ConstantPropagation\n", *graph);
  ConstantPropagation(graph);

  // runOptimization:
  {
    EliminateDeadCode(graph);
    GRAPH_DEBUG(
        "After EliminateDeadCode, before EliminateCommonSubexpression\n",
        *graph);
    EliminateCommonSubexpression(graph);
    GRAPH_DEBUG(
        "After EliminateCommonSubexpression, before PeepholeOptimize\n",
        *graph);

    PeepholeOptimize(graph);
    GRAPH_DEBUG("After PeepholeOptimize, before ConstantPropagation\n", *graph);
    ConstantPropagation(graph);
    GRAPH_DEBUG("After ConstantPropagation, before ConstantPooling\n", *graph);
    ConstantPooling(graph);
    GRAPH_DEBUG("After ConstantPooling, before UnrollLoops\n", *graph);

    UnrollLoops(graph);
    GRAPH_DEBUG("After UnrollLoops, before RemoveListMutation\n", *graph);
    // run again with unrolled loops
    RemoveListMutation(graph);
    GRAPH_DEBUG("After RemoveListMutation, before PeepholeOptimize\n", *graph);
    PeepholeOptimize(graph);
    GRAPH_DEBUG("After PeepholeOptimize, before ConstantPropagation\n", *graph);
    ConstantPropagation(graph);
    GRAPH_DEBUG(
        "After ConstantPropagation, before EliminateCommonSubexpression\n",
        *graph);

    EliminateCommonSubexpression(graph);
    GRAPH_DEBUG(
        "After EliminateCommonSubexpression, before CheckInplace\n", *graph);

    CheckInplace(graph);
  }
  GRAPH_DEBUG(
      "After CheckInplace (end of runPreAutodiffPassPipeline)\n", *graph);
}

void runDiffGraphPasses(std::shared_ptr<Graph>& graph) {
  GRAPH_DEBUG(
      "Before EliminateDeadCode (beginning of runDiffGraphPasses)\n", *graph);
  // runOptimization:
  {
    // Basic graph preprocessing to eliminate noise.
    EliminateDeadCode(graph);
    GRAPH_DEBUG(
        "After EliminateDeadCode, before EliminateCommonSubexpression\n",
        *graph);
    EliminateCommonSubexpression(graph);
    GRAPH_DEBUG(
        "After EliminateCommonSubexpression, before PeepholeOptimize\n",
        *graph);

    PeepholeOptimize(graph);
    GRAPH_DEBUG("After PeepholeOptimize, before ConstantPropagation\n", *graph);
    ConstantPropagation(graph);
    GRAPH_DEBUG("After ConstantPropagation, before ConstantPooling\n", *graph);
    ConstantPooling(graph);
    GRAPH_DEBUG("After ConstantPooling, before UnrollLoops\n", *graph);

    UnrollLoops(graph);
    GRAPH_DEBUG("After UnrollLoops, before RemoveListMutation\n", *graph);
    // run again with unrolled loops
    RemoveListMutation(graph);
    GRAPH_DEBUG("After RemoveListMutation, before PeepholeOptimize\n", *graph);
    PeepholeOptimize(graph);
    GRAPH_DEBUG("After PeepholeOptimize, before ConstantPropagation\n", *graph);
    ConstantPropagation(graph);
    GRAPH_DEBUG(
        "After ConstantPropagation, before EliminateCommonSubexpression\n",
        *graph);

    EliminateCommonSubexpression(graph);
    GRAPH_DEBUG(
        "After EliminateCommonSubexpression, before CheckInplace\n", *graph);

    CheckInplace(graph);
  }
  GRAPH_DEBUG("After CheckInplace, before customPrePasses\n", *graph);

  // runNondiffOptimization
  {
    // Run custom passes that different backends can register.
    for (const auto& passPair : getCustomPrePasses()) {
      passPair.first(graph);
    }
    GRAPH_DEBUG("After customPrePasses, before LowerSimpleTuples\n", *graph);

    // TupleConstruct / TupleUnpack pairs can still be present at this point
    // and must be removed for fusion.
    LowerSimpleTuples(graph);
<<<<<<< HEAD
    GRAPH_DUMP(
        "After LowerSimpleTuples, before RemoveProfileNodesAndSpecializeTypes",
        graph);
    RemoveProfileNodesAndSpecializeTypes(graph);
    GRAPH_DUMP(
        "After RemoveProfileNodesAndSpecializeTypes, before BatchMM", graph);

    // Rewrite subgraphs with many MMs into expressions that batch them.
    BatchMM(graph);
    GRAPH_DUMP("After BatchMM, before Fusion", graph);
=======
    GRAPH_DEBUG("After LowerSimpleTuples\n", *graph);
>>>>>>> 3cf79611

    if (tensorExprFuserEnabled()) {
      // Remove prim::profile nodes and embed the profile info directly in the
      // IR in value types. We're doing such transformation as optimizations
      // that try to merge/fuse nodes in the graph (e.g. BatchMM and GraphFuser)
      // work worse in the presence of intermittent prim::profile nodes.
      // Optimizations relying on the type info are also responsible for
      // inserting proper type checks. Once we're done with these optimizations
      // we will wipe the tensor type information from the IR, so that it's not
      // accidentally used by any other pass.
      RemoveProfileNodesAndSpecializeTypes(graph);
      GRAPH_DEBUG(
          "After RemoveProfileNodesAndSpecializeTypes, before BatchMM\n",
          *graph);
      // Rewrite subgraphs with many MMs into expressions that batch them.
      BatchMM(graph);
      GRAPH_DEBUG("After BatchMM, before Fusion\n", *graph);

      FuseTensorExprs(graph);
      GRAPH_DEBUG(
          "After Fusion, before RemoveTensorTypeSpecializations\n", *graph);

      // Wipe tensor type info from the IR
      RemoveTensorTypeSpecializations(graph);
      GRAPH_DEBUG(
          "After RemoveTensorTypeSpecializations, before customPostPasses\n",
          *graph);
    } else {
      // Rewrite subgraphs with many MMs into expressions that batch them.
      BatchMM(graph);
      GRAPH_DEBUG("After BatchMM, before Fusion\n", *graph);

      FuseGraph(graph, true);
      GRAPH_DEBUG("After Fusion, before customPostPasses\n", *graph);
    }

    // Run custom post-fusion passes
    for (const auto& passPair : getCustomPostPasses()) {
      passPair.first(graph);
    }
  }
  GRAPH_DEBUG("After customPostPasses (end of runDiffGraphPasses)\n", *graph);
}

void runNoGradOptimizations(std::shared_ptr<Graph>& graph) {
  GRAPH_DEBUG(
      "After customPostPasses (beginning of runNoGradOptimizations)\n", *graph);
  // runNondiffOptimization
  {
    // Run custom passes that different backends can register.
    for (const auto& passPair : getCustomPrePasses()) {
      passPair.first(graph);
    }
    GRAPH_DEBUG("After customPrePasses, before LowerSimpleTuples\n", *graph);

    // TupleConstruct / TupleUnpack pairs can still be present at this point
    // and must be removed for fusion.
    LowerSimpleTuples(graph);
<<<<<<< HEAD
    GRAPH_DUMP(
        "After LowerSimpleTuples, before RemoveProfileNodesAndSpecializeTypes",
        graph);
    RemoveProfileNodesAndSpecializeTypes(graph);
    GRAPH_DUMP(
        "After RemoveProfileNodesAndSpecializeTypes, before BatchMM", graph);

    // Rewrite subgraphs with many MMs into expressions that batch them.
    BatchMM(graph);
    GRAPH_DUMP("After BatchMM, before Fusion", graph);
=======
    GRAPH_DEBUG("After LowerSimpleTuples\n", *graph);
>>>>>>> 3cf79611

    if (tensorExprFuserEnabled()) {
      // Remove prim::profile nodes and embed the profile info directly in the
      // IR in value types. We're doing such transformation as optimizations
      // that try to merge/fuse nodes in the graph (e.g. BatchMM and GraphFuser)
      // work worse in the presence of intermittent prim::profile nodes.
      // Optimizations relying on the type info are also responsible for
      // inserting proper type checks. Once we're done with these optimizations
      // we will wipe the tensor type information from the IR, so that it's not
      // accidentally used by any other pass.
      RemoveProfileNodesAndSpecializeTypes(graph);
      GRAPH_DEBUG(
          "After RemoveProfileNodesAndSpecializeTypes, before BatchMM\n",
          *graph);
      // Rewrite subgraphs with many MMs into expressions that batch them.
      BatchMM(graph);
      GRAPH_DEBUG("After BatchMM, before Fusion\n", *graph);

      FuseTensorExprs(graph);
      GRAPH_DEBUG(
          "After Fusion, before RemoveTensorTypeSpecializations\n", *graph);

      // Wipe tensor type info from the IR
      RemoveTensorTypeSpecializations(graph);
      GRAPH_DEBUG(
          "After RemoveTensorTypeSpecializations, before customPostPasses\n",
          *graph);
    } else {
      // Rewrite subgraphs with many MMs into expressions that batch them.
      BatchMM(graph);
      GRAPH_DEBUG("After BatchMM, before Fusion\n", *graph);

      FuseGraph(graph, true);
      GRAPH_DEBUG("After Fusion, before customPostPasses\n", *graph);
    }

    // Run custom post-fusion passes
    for (const auto& passPair : getCustomPostPasses()) {
      passPair.first(graph);
    }
  }
  GRAPH_DEBUG(
      "After customPostPasses (end of runNoGradOptimizations)\n", *graph);
}

void ProfilingGraphExecutorImpl::runProfilingOptimizations(
    std::shared_ptr<Graph>& copy) {
  GRAPH_DEBUG("Before runProfilingOptimizations:\n", *copy);
  if (!getGraphExecutorOptimize()) {
    runNooptPassPipeline(copy);
    return;
  }

  runPreAutodiffPassPipeline(copy);

  if (needsGradientInProfilingMode(copy->block())) {
    auto diff_nodes = CreateAutodiffSubgraphs(
        copy,
        getAutodiffSubgraphInlining() ? autodiffSubgraphNodeThreshold : 1);
    GRAPH_DEBUG("After CreateAutodiffSubgraphs\n", *copy);
    size_t idx = 0;
    for (Node* dnode : diff_nodes) {
      GRAPH_DEBUG("Optimizing diff node ", idx);
      auto diff_graph = std::move(dnode->g(attr::Subgraph));
      Gradient gradient = differentiate(diff_graph);
      GRAPH_DEBUG("Forward graph:\n", *(gradient.f));
      GRAPH_DEBUG("Backward graph:\n", *(gradient.df));
      runDiffGraphPasses(gradient.f);
      // replaces fallback graphs inserted by TE Fuser
      replaceFallbackGraphWithFallbackFunction(gradient.f->block());
      packGradient(gradient, dnode);
      GRAPH_DEBUG("Finished optimizing diff node ", idx++);
    }
    InlineAutodiffSubgraphs(
        copy,
        getAutodiffSubgraphInlining() ? autodiffSubgraphInlineThreshold : 1);
    GRAPH_DEBUG("After InlineAutodiffSubgraphs\n", *copy);
  } else {
    runNoGradOptimizations(copy);
  }
  EliminateDeadCode(copy);
  GRAPH_DEBUG("After runProfilingOptimizations:\n", *copy);
}

void ProfilingGraphExecutorImpl::runProfilingInsensitiveOptimizations(
    std::shared_ptr<Graph>& graph) {
  GRAPH_DEBUG(
      "Before inlining (beginning of runProfilingInsensitiveOptimizations)\n",
      *graph);
  // TODO: maybe this can go later in pipeline / directly in autodiff forward
  // creation
  if (getGraphExecutorOptimize()) {
    Inline(*graph);
  }
  GRAPH_DEBUG("After inlining, before ClearProfilingInformation\n", *graph);
  ClearProfilingInformation(graph);
  GRAPH_DEBUG("After ClearProfilingInformation, before LowerGradOf\n", *graph);
  LowerGradOf(*graph);
  GRAPH_DEBUG("After LowerGradOf, before ClearUndefinedness\n", *graph);
  // clear any residual undefinedness
  // as double backward graph inputs'
  // may carry over undefinedness
  // from profiled backward graphs
  ClearUndefinedness(graph);
  // runRequiredPasses
  {
    GRAPH_DEBUG("After ClearUndefinedness, before RemoveExpands\n", *graph);
    RemoveExpands(graph);
    GRAPH_DEBUG("After RemoveExpands, before CanonicalizeOps\n", *graph);
    CanonicalizeOps(graph);
    GRAPH_DEBUG("After CanonicalizeOps, before EliminateDeadCode\n", *graph);
    EliminateDeadCode(graph);
  }
  if (!getGraphExecutorOptimize()) {
    GRAPH_DEBUG(
        "After EliminateDeadCode (end of runProfilingInsensitiveOptimizations)\n",
        *graph);
    return;
  }

  GRAPH_DEBUG("After EliminateDeadCode, before DecomposeOps\n", *graph);
  DecomposeOps(graph);
  GRAPH_DEBUG("After DecomposeOps, before ConstantPropagation\n", *graph);
  ConstantPropagation(graph);
  GRAPH_DEBUG("After ConstantPropagation, before EliminateDeadCode\n", *graph);
  EliminateDeadCode(graph);
  GRAPH_DEBUG(
      "After EliminateDeadCode, before EliminateCommonSubexpression\n", *graph);
  EliminateCommonSubexpression(graph);
  GRAPH_DEBUG(
      "After EliminateCommonSubexpression, before ConstantPooling\n", *graph);
  ConstantPooling(graph);
  GRAPH_DEBUG("After ConstantPooling, before PeepholeOptimize\n", *graph);
  PeepholeOptimize(graph);
  GRAPH_DEBUG("After PeepholeOptimize, before EliminateDeadCode\n", *graph);
  EliminateDeadCode(graph);
  GRAPH_DEBUG("After EliminateDeadCode, before LowerSimpleTuples\n", *graph);
  LowerSimpleTuples(graph);
  GRAPH_DEBUG("After LowerSimpleTuples, before CheckInplace\n", *graph);
  CheckInplace(graph);
  GRAPH_DEBUG(
      "After CheckInplace (end of runProfilingInsensitiveOptimizations)\n",
      *graph);
}

ProfilingGraphExecutorImpl::ProfilingGraphExecutorImpl(
    const std::shared_ptr<Graph>& graph,
    std::string function_name)
    : GraphExecutorImplBase(graph, std::move(function_name)) {}

ExecutionPlan ProfilingGraphExecutorImpl::getPlanFor(
    Stack& stack,
    size_t remaining_bailout_depth) {
  std::lock_guard<std::mutex> lock(compile_mutex);
  GRAPH_DEBUG("Running ProfilingGraphExecutorImpl ", this);

  // if tensorExprFuserEnabled() returns true we need to persist the very first
  // time ProfilingGraphExecutorImpl is called, so we can update it correctly
  // for fallback functions in ProfilingGraphExecutorImpl Else,
  // getPlanFor(remaining_bailout_depth) is corrected and persisted by the Code
  // object in interpreter.
  if (!remaining_bailout_depth_.has_value() || !tensorExprFuserEnabled()) {
    remaining_bailout_depth_ = remaining_bailout_depth;
  }

  if (optimized_plan_) {
    GRAPH_DUMP("plan already optimized:", graph);
    return *optimized_plan_;
  }

  // simple executor
  if (*remaining_bailout_depth_ == 0) {
    auto copy = graph->copy();
    runProfilingInsensitiveOptimizations(copy);
    GRAPH_DUMP("Optimized SimpleExecutor Graph: ", copy);
    optimized_plan_ = ExecutionPlan(copy, function_name_);
    return *optimized_plan_;
  }

  // if a profiling graph hasn't been created yet
  if (!pr_) {
    auto copy = graph->copy();
    runProfilingInsensitiveOptimizations(copy);
    pr_ = ProfilingRecord::instrumentGraph(copy);
    GRAPH_DUMP("Profiled Graph: ", pr_->graph());
    profiling_plan_ = ExecutionPlan(pr_->graph(), function_name_);
    // fall-through
  }

  // profile until a graph is ready
  if (!pr_->ready()) {
    return *profiling_plan_;
  }

  auto copy = pr_->graph()->copy();
  ProfilingRecord::removeProfileCounter(copy->block());
  runProfilingOptimizations(copy);
  // replaces a fallback graph inserted by
  // specialize_autogradzero if one exists
  replaceFallbackGraphWithFallbackFunction(copy->block());
  GRAPH_DUMP("Optimized Graph: ", copy);
  // cache
  GRAPH_DUMP("Optimized Graph: ", copy);
  optimized_plan_ =
      ExecutionPlan(copy, function_name_, *remaining_bailout_depth_);
  return *optimized_plan_;
}

GraphExecutorState ProfilingGraphExecutorImpl::getDebugState() {
  GraphExecutorState state;
  TORCH_INTERNAL_ASSERT(optimized_plan_);
  auto opt_plan = *optimized_plan_;
  state.execution_plans.emplace(ArgumentSpec{0, 0}, opt_plan);
  return state;
}

void replaceBlockWithFallbackGraph(Block* b) {
  auto graph = std::make_shared<Graph>();
  auto value_map = [](Value* v) { return v; };
  graph->block()->cloneFrom(b, value_map);
  auto fallback = b->owningGraph()->create(
      prim::FallbackGraph, b->inputs(), b->outputs().size());
  fallback->g_(attr::Subgraph, graph);
  b->prependNode(fallback);

  for (size_t i = 0; i < b->outputs().size(); i++) {
    fallback->output(i)->setType(b->outputs()[i]->type());
    fallback->output(i)->copyMetadata(b->outputs()[i]);
    b->replaceOutput(i, fallback->output(i));
  }

  for (auto it = b->nodes().rbegin(); it != fallback->iterator(); it++) {
    it.destroyCurrent();
  }
}

static Function* createFallbackPathFunction(
    Block* b,
    const std::string& function_name) {
  auto value_map = [](Value* v) { return v; };
  auto graph = std::make_shared<Graph>();
  graph->block()->cloneFrom(b, value_map);

  auto otypes = c10::fmap(
      graph->return_node()->inputs(), [](Value* v) { return v->type(); });
  // a GraphFunction call only have one output, so all the outputs
  // need to be packed into a tuple
  auto tuple_type = TupleType::create(otypes);
  auto return_tuple = graph->createTuple(graph->return_node()->inputs());
  graph->appendNode(return_tuple);
  for (int i = static_cast<int>(graph->outputs().size()) - 1; i >= 0; i--) {
    graph->eraseOutput(i);
  }
  graph->registerOutput(return_tuple->output());
  return new GraphFunction(function_name, graph, nullptr);
}

Node* insertFallbackFunctionCall(
    Graph* graph,
    Function* func,
    ArrayRef<Value*> inputs) {
  auto tuple_type = func->graph()->return_node()->input(0)->type();
  Value* fn_constant = graph->insertNode(graph->create(prim::Constant))
                           ->s_(attr::name, func->name())
                           ->i_(Symbol::attr("fallback"), 1)
                           ->output()
                           ->setType(FunctionType::create(func));
  std::vector<Value*> func_call_inputs = {fn_constant};
  func_call_inputs.insert(func_call_inputs.end(), inputs.begin(), inputs.end());
  Value* result =
      graph->insertNode(graph->create(prim::CallFunction, func_call_inputs))
          ->output()
          ->setType(tuple_type);

  auto fun_unpack_tuple = graph->insertNode(graph->createTupleUnpack(result));
  return fun_unpack_tuple;
}

void ProfilingGraphExecutorImpl::replaceFallbackGraphWithFallbackFunction(
    Block* b) {
  Stack s;
  for (auto it = b->nodes().begin(); it != b->nodes().end();) {
    if (it->kind() == prim::FallbackGraph) {
      auto fallback_func = createFallbackPathFunction(
          it->g(attr::Subgraph)->block(), "fallback_function");
      TORCH_INTERNAL_ASSERT(*remaining_bailout_depth_ > 0);
      GRAPH_DEBUG(
          "getPlanFor for", getHeader(*it), " ", *remaining_bailout_depth_);
      fallback_func->get_executor().getPlanFor(
          s, *remaining_bailout_depth_ - 1);
      fallback_functions_.emplace_back(fallback_func);
      WithInsertPoint wip{*it};
      auto function_call = insertFallbackFunctionCall(
          b->owningGraph(), fallback_func, it->inputs());
      for (size_t i = 0; i < function_call->outputs().size(); i++) {
        it->output(i)->replaceAllUsesWith(function_call->output(i));
      }
      it.destroyCurrent();
    } else {
      for (Block* ib : it->blocks()) {
        replaceFallbackGraphWithFallbackFunction(ib);
      }
      it++;
    }
  }
}

} // namespace jit
} // namespace torch<|MERGE_RESOLUTION|>--- conflicted
+++ resolved
@@ -234,20 +234,7 @@
     // TupleConstruct / TupleUnpack pairs can still be present at this point
     // and must be removed for fusion.
     LowerSimpleTuples(graph);
-<<<<<<< HEAD
-    GRAPH_DUMP(
-        "After LowerSimpleTuples, before RemoveProfileNodesAndSpecializeTypes",
-        graph);
-    RemoveProfileNodesAndSpecializeTypes(graph);
-    GRAPH_DUMP(
-        "After RemoveProfileNodesAndSpecializeTypes, before BatchMM", graph);
-
-    // Rewrite subgraphs with many MMs into expressions that batch them.
-    BatchMM(graph);
-    GRAPH_DUMP("After BatchMM, before Fusion", graph);
-=======
     GRAPH_DEBUG("After LowerSimpleTuples\n", *graph);
->>>>>>> 3cf79611
 
     if (tensorExprFuserEnabled()) {
       // Remove prim::profile nodes and embed the profile info directly in the
@@ -306,20 +293,7 @@
     // TupleConstruct / TupleUnpack pairs can still be present at this point
     // and must be removed for fusion.
     LowerSimpleTuples(graph);
-<<<<<<< HEAD
-    GRAPH_DUMP(
-        "After LowerSimpleTuples, before RemoveProfileNodesAndSpecializeTypes",
-        graph);
-    RemoveProfileNodesAndSpecializeTypes(graph);
-    GRAPH_DUMP(
-        "After RemoveProfileNodesAndSpecializeTypes, before BatchMM", graph);
-
-    // Rewrite subgraphs with many MMs into expressions that batch them.
-    BatchMM(graph);
-    GRAPH_DUMP("After BatchMM, before Fusion", graph);
-=======
     GRAPH_DEBUG("After LowerSimpleTuples\n", *graph);
->>>>>>> 3cf79611
 
     if (tensorExprFuserEnabled()) {
       // Remove prim::profile nodes and embed the profile info directly in the
