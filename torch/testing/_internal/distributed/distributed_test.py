import copy
from collections import namedtuple
import itertools
import random
import math
import os
import sys
import time
import tempfile
import unittest
from contextlib import contextmanager, suppress
from datetime import timedelta
from functools import reduce
from typing import Union, NamedTuple

import torch
import torch.cuda
import torch.distributed as dist
import torch.distributed.algorithms.ddp_comm_hooks.powerSGD_hook as powerSGD
from torch.utils.data.distributed import DistributedSampler
from torch.nn.parallel.distributed import _dump_DDP_relevant_env_vars
import torch.nn as nn
import torch.nn.functional as F
from torch.distributed.distributed_c10d import _get_default_group, AllreduceOptions, GroupMember
from torch.testing._internal.common_utils import FILE_SCHEMA
from torch.testing._internal.common_distributed import (
    MultiProcessTestCase,
    TEST_SKIPS,
    initialize_temp_directories,
    cleanup_temp_dir,
    simple_sparse_reduce_tests,
    skip_if_rocm,
    skip_if_small_worldsize,
    skip_if_lt_x_gpu,
    skip_if_no_gpu,
    require_n_gpus_for_nccl_backend,
    requires_nccl_version,
    captured_output,
)
from torch._utils_internal import TEST_MASTER_ADDR as MASTER_ADDR
from torch._utils_internal import TEST_MASTER_PORT as MASTER_PORT

try:
    import torchvision
    HAS_TORCHVISION = True
except ImportError:
    HAS_TORCHVISION = False

if sys.platform == 'win32':
    import msvcrt
else:
    import fcntl

class Foo:
    def __init__(self, x):
        self.x = x

    def __eq__(self, other):
        return self.__dict__ == other.__dict__

f = Foo(10)
f.bar = 1

collectives_object_test_list = [
    {"key1": 3, "key2": 4, "key3": {"nested": True}},
    f,
    "foo",
    [1, 2, True, "string", [4, 5, "nested"]],
]

# Allowlist of distributed backends where profiling collectives is supported.
PROFILING_SUPPORTED_BACKENDS = [
    dist.Backend.NCCL,
    dist.Backend.GLOO,
]

# Allowlist of distributed backends where profiling is supported with use_cuda=True
CUDA_PROFILING_SUPPORTED_BACKENDS = [
    dist.Backend.GLOO
]

# Dummy NamedTuple data structures to test DDP support for NamedTuple types.
EXPECTED_FIELDS = ("a", "b")
TestNamedTupleInput_0 = namedtuple("NamedTuple", EXPECTED_FIELDS)

class TestNamedTupleInput_1(NamedTuple):
    a: torch.tensor
    b: torch.tensor

skipIfNoTorchVision = unittest.skipIf(not HAS_TORCHVISION, "no torchvision")

BACKEND = os.environ["BACKEND"]
INIT_METHOD = os.getenv("INIT_METHOD", "env://")

DEFAULT_TIMEOUT = 300
CUSTOMIZED_TIMEOUT = {"test_DistributedDataParallel": 500}


class _FC2(nn.Module):
    def __init__(self):
        super(_FC2, self).__init__()
        self.fc = nn.Linear(10, 50, bias=True)
        self.fc.bias.requires_grad = False

    def forward(self, x):
        x = self.fc(x)
        return x


class Net(nn.Module):
    def __init__(self):
        super(Net, self).__init__()
        self.fc1 = nn.Linear(2, 10, bias=False)
        self.fc2 = _FC2()
        self.fc3 = nn.Linear(50, 4, bias=False)
        self.relu = nn.ReLU()
        self.no_grad_param = nn.Parameter(torch.tensor([2, 2]).long(),
                                          requires_grad=False)

    def forward(self, x):
        x = self.relu(self.fc1(x))
        x = self.relu(self.fc2(x))
        x = self.fc3(x)
        return F.softmax(x, dim=1)

class Task(nn.Module):
    def __init__(self):
        super().__init__()
        self.p = nn.Parameter(torch.ones(2, 2))

    def forward(self, x):
        return self.p + x


class BatchNormNet(nn.Module):

    def __init__(self):
        super(BatchNormNet, self).__init__()
        self.fc1 = nn.Linear(2, 40, bias=False)
        self.bn = nn.BatchNorm1d(4)
        self.fc2 = nn.Linear(40, 4, bias=False)

    def forward(self, x):
        x = torch.reshape(self.fc1(x), (-1, 4, 10))
        x = self.bn(x)
        x = torch.reshape(x, (-1, 40))
        x = self.fc2(x)
        return F.softmax(x, dim=1)


DDP_NET = Net()
BN_NET = BatchNormNet()
ONLY_SBN_NET = nn.SyncBatchNorm(2, momentum=0.99)

def get_timeout(test_id):
    test_name = test_id.split(".")[-1]
    if test_name in CUSTOMIZED_TIMEOUT:
        return CUSTOMIZED_TIMEOUT[test_name]
    else:
        return DEFAULT_TIMEOUT


def require_backend(backends):
    if BACKEND not in backends:
        return unittest.skip("Test requires backend to be one of %s" % backends)
    return lambda func: func


def require_backends_available(backends):
    def check(backend):
        if backend == dist.Backend.GLOO:
            return dist.is_gloo_available()
        if backend == dist.Backend.NCCL:
            return dist.is_nccl_available()
        if backend == dist.Backend.MPI:
            return dist.is_mpi_available()
        return False
    if not all(check(dist.Backend(backend)) for backend in backends):
        return unittest.skip(
            "Test requires backends to be available %s" % backends)
    return lambda func: func


def require_world_size(world_size):
    if int(os.environ["WORLD_SIZE"]) < world_size:
        return unittest.skip("Test requires world size of %d" % world_size)
    return lambda func: func


def apply_hack_for_nccl():
    # This is a hack for a known NCCL issue using multiprocess
    # in conjunction with multiple threads to manage different GPUs which
    # may cause ncclCommInitRank to fail.
    # http://docs.nvidia.com/deeplearning/sdk/nccl-release-notes/rel_2.1.4.html#rel_2.1.4
    # It slows down the performance of collective operations.
    # Without this setting NCCL might throw unhandled error.
    os.environ["NCCL_MAX_NRINGS"] = "1"


@contextmanager
def _lock():
    TEMP_DIR = os.environ["TEMP_DIR"]
    lockfile = os.path.join(TEMP_DIR, "lockfile")
    with open(lockfile, "w") as lf:
        try:
            if sys.platform == 'win32':
                msvcrt.locking(lf.fileno(), msvcrt.LK_RLCK, 1)
                yield
            else:
                fcntl.flock(lf.fileno(), fcntl.LOCK_EX)
                yield
        finally:
            if sys.platform == 'win32':
                msvcrt.locking(lf.fileno(), msvcrt.LK_UNLCK, 1)
            else:
                fcntl.flock(lf.fileno(), fcntl.LOCK_UN)
            lf.close()


def _build_tensor(size, value=None, dtype=torch.float, device_id=None):
    if value is None:
        value = size
    if device_id is None:
        return torch.empty(size, size, size, dtype=dtype).fill_(value)
    else:
        return torch.empty(size, size, size, dtype=dtype).fill_(value).cuda(device_id)


def _build_multidim_tensor(dim, dim_size, value=None, dtype=torch.float):
    if value is None:
        value = size
    return torch.empty(size=[dim_size for _ in range(dim)], dtype=dtype).fill_(value)


class Barrier(object):
    barrier_id = 0

    @classmethod
    def init(cls):
        cls.barrier_id = 0
        barrier_dir = os.path.join(os.environ["TEMP_DIR"], "barrier")
        for f_name in os.listdir(barrier_dir):
            os.unlink(os.path.join(barrier_dir, f_name))

    @classmethod
    def sync(cls, wait_for=None, timeout=10):
        if wait_for is None:
            wait_for = dist.get_world_size()
        cls.barrier_id += 1
        barrier_dir = os.path.join(os.environ["TEMP_DIR"], "barrier")
        pid = str(os.getpid())
        barrier_file = os.path.join(barrier_dir, pid)
        with _lock():
            with open(barrier_file, "w") as f:
                f.write(str(cls.barrier_id))

        start_time = time.time()
        while True:
            arrived = 0
            with _lock():
                for f_name in os.listdir(barrier_dir):
                    with open(os.path.join(barrier_dir, f_name), "r") as f:
                        data = f.read()
                        if int(data) >= cls.barrier_id:
                            arrived += 1
            if arrived == wait_for:
                break

            if time.time() - start_time > timeout:
                raise RuntimeError("barrier timeout")
            time.sleep(0.1)


class TestDistBackend(MultiProcessTestCase):
    @classmethod
    def setUpClass(cls):
        os.environ["MASTER_ADDR"] = str(MASTER_ADDR)
        os.environ["MASTER_PORT"] = str(MASTER_PORT)
        # os.environ["WORLD_SIZE"] = str(WORLD_SIZE)
        super().setUpClass()

    def setUp(self):
        super().setUp()
        # initialize temp directories
        initialize_temp_directories()
        # initialize Barrier
        Barrier.init()

    def tearDown(self):
        cleanup_temp_dir()
        super().tearDown()

    @property
    def init_method(self):
        return "{}{file_name}".format(FILE_SCHEMA, file_name=self.file_name)

    @classmethod
    def _run(cls, rank, test_name, file_name):
        if BACKEND == 'nccl' and not torch.cuda.is_available():
            sys.exit(TEST_SKIPS['no_cuda'].exit_code)
        self = cls(test_name)
        self.rank = rank
        self.file_name = file_name

        if torch.cuda.is_available() and torch.cuda.device_count() < int(self.world_size):
            sys.exit(TEST_SKIPS['multi-gpu'].exit_code)
        try:
            timeout = timedelta(seconds=60)
            dist.init_process_group(
                init_method=self.init_method,
                backend=BACKEND,
                world_size=int(self.world_size),
                rank=self.rank,
                timeout=timeout,
            )
        except RuntimeError as e:
            if "recompile" in e.args[0]:
                sys.exit(TEST_SKIPS["backend_unavailable"].exit_code)

            raise

        # Execute barrier prior to running test to ensure that every process
        # has finished initialization and that the following test
        # immediately exiting due to a skip doesn't cause flakiness.
        self._barrier()

        # self.id() == e.g. '__main__.TestDistributed.test_get_rank'
        # We're retreiving a corresponding test and executing it.
        getattr(self, test_name)()
        self._barrier()
        dist.destroy_process_group()
        sys.exit(0)

    # Needed since MultiProcessTestCase assumes a world_size of 4, but we
    # run these tests under other various world_sizes.
    @property
    def world_size(self):
        return os.environ["WORLD_SIZE"]


class DistributedTest:
    class _DistTestBase:
        def _barrier(self, *args, **kwargs):
            Barrier.sync(*args, **kwargs)

        def _init_group_test(self, **kwargs):
            group = [1, 2]
            group_id = dist.new_group(group, **kwargs)
            rank = dist.get_rank()
            if rank not in group:
                return ([], None, rank)

            return (group, group_id, rank)

        def _init_full_group_test(self, **kwargs):
            group = list(range(0, dist.get_world_size()))
            group_id = dist.new_group(**kwargs)
            rank = dist.get_rank()
            return (group, group_id, rank)

        def _init_global_test(self):
            group = list(range(0, dist.get_world_size()))
            group_id = dist.group.WORLD
            rank = dist.get_rank()
            return (group, group_id, rank)

        # HELPER FOR MULTIGPU TESTS
        def _init_multigpu_helper(self):
            """Multigpu tests are designed to simulate the multi nodes with multi
            GPUs on each node. Nccl backend requires equal #GPUs in each process.
            On a single node, all visible GPUs are evenly
            divided to subsets, each process only uses a subset.
            """
            nGPUs = torch.cuda.device_count()
            world_size = dist.get_world_size()
            visible_devices = range(nGPUs)

            if BACKEND == "nccl":
                apply_hack_for_nccl()

            # If rank is lesser than or equal to number of available GPU's
            # then each rank can be mapped to corresponding GPU.
            nGPUs_per_process = 1
            if world_size > nGPUs:
                nGPUs_per_process = nGPUs // world_size
            rank_to_GPU = {
                i: list(
                    visible_devices[i * nGPUs_per_process: (i + 1) * nGPUs_per_process]
                )
                for i in range(world_size)
            }
            return rank_to_GPU

        def test_dump_DDP_relevant_env_vars(self):
            with captured_output() as (out, _):
                _dump_DDP_relevant_env_vars()
                lines = out.getvalue().splitlines()

            def format_line(var):
                return "env:%s=%s" % (var, os.environ[var] if var in os.environ else "N/A")

            # Check relevant env vars
            vars = [
                "MASTER_ADDR",
                "MASTER_PORT",
                "WORLD_SIZE",
                "NCCL_TOPO_DUMP_FILE",  # N/A
            ]
            for var in vars:
                line = format_line(var)
                self.assertIn(line, lines)
            # Check irrelevant env vars
            vars = [
                "xxx",
                "yyy",
                "zzz",
            ]
            for var in vars:
                line = format_line(var)
                self.assertNotIn(line, lines)

        # GET RANK
        def test_get_rank(self):
            test_dir = os.path.join(os.environ["TEMP_DIR"], "test_dir")
            pid = str(os.getpid())
            num_processes = dist.get_world_size()
            with open(os.path.join(test_dir, pid), "w") as f:
                f.write(str(dist.get_rank()))

            self._barrier()

            all_ranks = set()
            for f_name in os.listdir(test_dir):
                with open(os.path.join(test_dir, f_name), "r") as f:
                    all_ranks.add(int(f.read()))
            self.assertEqual(len(all_ranks), num_processes)

            self._barrier()

            if dist.get_rank() == 0:
                for f_name in os.listdir(test_dir):
                    os.unlink(os.path.join(test_dir, f_name))

            self._barrier()

        def test_get_backend(self):
            if dist.get_world_size() > 2:
                group = [1, 2]
            else:
                group = [0, 1]
            group_id = dist.new_group(group)
            backend_str = BACKEND.lower()
            self.assertEqual(dist.get_backend(), backend_str)
            if dist.get_rank() in group:
                self.assertEqual(dist.get_backend(group_id), backend_str)
            else:
                with self.assertRaisesRegex(RuntimeError, "Invalid process group specified"):
                    dist.get_backend(group_id)

        def test_Backend_enum_class(self):
            # test parsing
            backend = BACKEND.lower()
            self.assertEqual(dist.Backend(BACKEND.upper()), backend)
            self.assertEqual(dist.Backend(BACKEND), backend)
            with self.assertRaisesRegex(ValueError, "Invalid backend: 'undefined'"):
                dist.Backend("undefined")
            with self.assertRaisesRegex(ValueError, "Invalid backend: 'xYz'"):
                dist.Backend("xYz")
            with self.assertRaises(ValueError):
                dist.Backend(None)
            with self.assertRaises(ValueError):
                dist.Backend(3)
            with self.assertRaises(ValueError):
                dist.Backend(["gloo"])

        # Test destroy
        def test_destroy_group(self):
            if dist.get_world_size() > 2:
                group = [1, 2]
            else:
                group = [0, 1]
            group_id = dist.new_group(group)
            self._barrier()
            dist.destroy_process_group(group_id)

        # Test get rank and size of group
        def test_get_rank_size_group(self):
            if dist.get_world_size() > 2:
                group = [1, 2]
            else:
                group = [0, 1]
            group_id = dist.new_group(group)
            if dist.get_rank() in group:
                self.assertEqual(dist.get_world_size(group_id), 2)
                self.assertTrue(dist.get_rank(group_id) in list(range(2)))
            else:
                self.assertEqual(dist.get_world_size(group_id), -1)
                self.assertEqual(dist.get_rank(group_id), -1)

        # Test destroy full groups
        def test_destroy_full_group(self):
            _, group_id, _ = self._init_full_group_test()
            self._barrier()
            dist.destroy_process_group(group_id)

        # Test get rank and size of full group
        def test_get_rank_size_full_group(self):
            _, group_id, _ = self._init_full_group_test()
            self.assertEqual(dist.get_world_size(group_id), dist.get_world_size())
            self.assertEqual(dist.get_rank(group_id), dist.get_rank())

        def _test_barrier_timeout(self, group_id, timeout):
            local_rank = dist.get_rank(group_id)

            # Only execute barrier on rank == 0, causing it to timeout
            if local_rank == 0:
                expected_time = time.time() + timeout.total_seconds()
                with self.assertRaisesRegex(Exception, " (Timed out|closed|timeout) "):
                    dist.barrier(group_id)
                self.assertGreaterEqual(time.time(), expected_time)
            else:
                time.sleep(timeout.total_seconds())

        @unittest.skipIf(BACKEND != "gloo", "Only gloo backend supports timeouts")
        @unittest.skipIf(
            not INIT_METHOD.startswith("file://"),
            "Requires file:// initialization method. " +
            "Both tcp:// and env:// rely on the TCP store for which "
            "reinitialization has proven racy."
        )
        def test_barrier_timeout_global(self):
            dist.destroy_process_group()

            # Explicitly pass world size to the barrier because we've
            # just destroyed any state in torch.distributed.
            self._barrier(wait_for=int(os.environ["WORLD_SIZE"]))

            # Reinitialize global process group
            timeout = timedelta(seconds=1)
            dist.init_process_group(
                init_method=INIT_METHOD,
                backend=BACKEND,
                world_size=int(os.environ["WORLD_SIZE"]),
                rank=self.rank,
                timeout=timeout,
            )
            self._test_barrier_timeout(dist.group.WORLD, timeout)

        @skip_if_small_worldsize
        @unittest.skipIf(BACKEND != "gloo", "Only gloo backend supports timeouts")
        def test_barrier_timeout_group(self):
            timeout = timedelta(seconds=1)
            _, group_id, _ = self._init_group_test(timeout=timeout)
            if group_id is not None:
                self._test_barrier_timeout(group_id, timeout)

        @unittest.skipIf(BACKEND != "gloo", "Only gloo backend supports timeouts")
        def test_barrier_timeout_full_group(self):
            timeout = timedelta(seconds=1)
            _, group_id, _ = self._init_full_group_test(timeout=timeout)
            if group_id is not None:
                self._test_barrier_timeout(group_id, timeout)

        # This test helper can only be used when using the Gloo or NCCL backend
        # **and** both the Gloo and NCCL backends are available.
        # See the @skip annotations below.
        def _test_group_override_backend(self, initializer):
            if BACKEND == "gloo":
                new_backend = "nccl"
            if BACKEND == "nccl":
                new_backend = "gloo"

            group, group_id, rank = initializer(backend=new_backend)
            if group_id is None:
                return

            if new_backend == "gloo":
                self.assertTrue(isinstance(group_id, dist.ProcessGroupGloo))
            if new_backend == "nccl":
                self.assertTrue(isinstance(group_id, dist.ProcessGroupNCCL))

            self.assertEqual(rank, group[dist.get_rank(group_id)])
            self.assertEqual(len(group), dist.get_world_size(group_id))

            # Pin device (so we avoid NCCL race conditions/deadlocks).
            group_rank = dist.get_rank(group_id)
            torch.cuda.set_device(group_rank)

            # Run broadcast of CUDA tensor (so it works for both Gloo and NCCL).
            tensor = _build_tensor(2, value=group_rank).cuda()
            dist.broadcast(tensor, src=group[0], group=group_id)
            self.assertEqual(_build_tensor(2, value=0), tensor.to("cpu"))

        @require_backend({"gloo", "nccl"})
        @require_backends_available({"gloo", "nccl"})
        @require_world_size(3)
        @skip_if_lt_x_gpu(2)
        def test_backend_group(self):
            self._test_group_override_backend(self._init_group_test)

        @require_backend({"gloo", "nccl"})
        @require_backends_available({"gloo", "nccl"})
        @skip_if_lt_x_gpu(3)
        def test_backend_full_group(self):
            self._test_group_override_backend(self._init_full_group_test)

        # NCCL Batch SEND RECV
        @skip_if_no_gpu
        @unittest.skipIf(BACKEND != "nccl", "NCCL Batch Send Recv Only")
        @requires_nccl_version(2700, "Need NCCL 2.7+ for send/recv")
        def test_batch_isend_irecv_nccl(self):
            self._barrier()
            rank = dist.get_rank()
            rank_to_GPU = self._init_multigpu_helper()
            device_id = rank_to_GPU[rank][0]
            torch.cuda.set_device(device_id)
            p2p_op_list = []

            for val in ["1", "0"]:
                os.environ["NCCL_BLOCKING_WAIT"] = val
                for src in range(0, dist.get_world_size()):
                    send_tensor = _build_tensor(rank + 1, device_id=device_id)
                    recv_tensor = _build_tensor(src + 1, value=-1, device_id=device_id)
                    recv_op = dist.P2POp(dist.irecv, recv_tensor, src)
                    p2p_op_list.append(recv_op)
                    send_op = dist.P2POp(dist.isend, send_tensor, src)
                    p2p_op_list.append(send_op)

                reqs = dist.batch_isend_irecv(p2p_op_list)
                for req in reqs:
                    req.wait()

            self._barrier()

        @skip_if_no_gpu
        @unittest.skipIf(BACKEND != "nccl", "NCCL Batch Send Recv Only")
        @requires_nccl_version(2700, "Need NCCL 2.7+ for send/recv")
        def test_batch_isend_irecv_self_nccl(self):
            self._barrier()
            rank = dist.get_rank()
            rank_to_GPU = self._init_multigpu_helper()
            device_id = rank_to_GPU[rank][0]
            p2p_op_list = []

            if rank == 0:
                send_tensor = _build_tensor(rank + 1, device_id=device_id)
                recv_tensor = _build_tensor(rank + 1, value=-1, device_id=device_id)
                recv_op = dist.P2POp(dist.irecv, recv_tensor, 0)
                p2p_op_list.append(recv_op)
                send_op = dist.P2POp(dist.isend, send_tensor, 0)
                p2p_op_list.append(send_op)

                reqs = dist.batch_isend_irecv(p2p_op_list)
                for req in reqs:
                    req.wait()

            self._barrier()

        @skip_if_no_gpu
        @skip_if_small_worldsize
        @unittest.skipIf(BACKEND != "nccl", "NCCL Batch Send Recv Only")
        @requires_nccl_version(2700, "Need NCCL 2.7+ for send/recv")
        def test_batch_isend_irecv_no_rank_zero_nccl(self):
            self._barrier()
            rank = dist.get_rank()
            rank_to_GPU = self._init_multigpu_helper()
            device_id = rank_to_GPU[rank][0]
            torch.cuda.set_device(device_id)
            p2p_op_list = []

            if rank == 1:
                peer = 2
            elif rank == 2:
                peer = 1

            if rank in [1, 2]:
                send_tensor = _build_tensor(rank + 1, device_id=device_id)
                recv_tensor = _build_tensor(peer + 1, value=-1, device_id=device_id)
                recv_op = dist.P2POp(dist.irecv, recv_tensor, peer)
                p2p_op_list.append(recv_op)
                send_op = dist.P2POp(dist.isend, send_tensor, peer)
                p2p_op_list.append(send_op)

                reqs = dist.batch_isend_irecv(p2p_op_list)
                for req in reqs:
                    req.wait()


            self._barrier()

        # GLOO Batch SEND RECV CPU
        @unittest.skipIf(BACKEND != "gloo", "GLOO Batch Send Recv CPU")
        def test_batch_isend_irecv_gloo(self):
            self._barrier()
            rank = dist.get_rank()
            p2p_op_list = []

            for src in range(0, dist.get_world_size()):
                if src == rank:
                    continue
                send_tensor = _build_tensor(rank + 1)
                recv_tensor = _build_tensor(src + 1, value=-1)
                recv_op = dist.P2POp(dist.irecv, recv_tensor, src)
                p2p_op_list.append(recv_op)
                send_op = dist.P2POp(dist.isend, send_tensor, src)
                p2p_op_list.append(send_op)

            reqs = dist.batch_isend_irecv(p2p_op_list)
            for req in reqs:
                req.wait()

            self._barrier()

        # GLOO Batch SEND RECV CPU with provided tags
        @unittest.skipIf(BACKEND != "gloo", "GLOO Batch Send Recv CPU")
        def test_batch_isend_irecv_gloo_tags(self):
            self._barrier()
            rank = dist.get_rank()
            p2p_op_list = []

            for src in range(0, dist.get_world_size()):
                if src == rank:
                    continue
                send_tensor = _build_tensor(rank + 1)
                recv_tensor = _build_tensor(src + 1, value=-1)
                recv_op = dist.P2POp(dist.irecv, recv_tensor, src, tag=src)
                p2p_op_list.append(recv_op)
                send_op = dist.P2POp(dist.isend, send_tensor, src, tag=rank)
                p2p_op_list.append(send_op)

            reqs = dist.batch_isend_irecv(p2p_op_list)
            for req in reqs:
                req.wait()

            self._barrier()

        # NCCL Batch SEND RECV Tensor Error
        @unittest.skipIf(BACKEND != "nccl", "NCCL Batch Send Recv Only")
        @requires_nccl_version(2700, "Need NCCL 2.7+ for send/recv")
        def test_batch_isend_irecv_tensor_err(self):
            self._barrier()
            rank = dist.get_rank()
            if rank == 0:
                rank_to_GPU = self._init_multigpu_helper()
                device_id = rank_to_GPU[rank][0]
                with self.assertRaisesRegex(
                    RuntimeError, "Tensors must be CUDA and dense"
                ):
                    send_tensor = _build_tensor(rank + 1)
                    send_op = dist.P2POp(dist.isend, send_tensor, 1)
                    req = dist.batch_isend_irecv([send_op])
                    req.wait()

        # NCCL Batch SEND RECV Op Error
        @unittest.skipIf(BACKEND != "nccl", "NCCL Batch Send Recv Only")
        @requires_nccl_version(2700, "Need NCCL 2.7+ for send/recv")
        def test_batch_isend_irecv_op_err(self):
            self._barrier()
            rank = dist.get_rank()
            if rank == 0:
                rank_to_GPU = self._init_multigpu_helper()
                device_id = rank_to_GPU[rank][0]
                with self.assertRaisesRegex(
                    RuntimeError, "^Invalid ``op``"
                ):
                    send_tensor = _build_tensor(rank + 1, device_id=device_id)
                    send_op = dist.P2POp(dist.broadcast, send_tensor, 1)
                    req = dist.batch_isend_irecv([send_op])
                    req.wait()

        # NCCL Batch SEND RECV p2p_op_list Error
        @unittest.skipIf(BACKEND != "nccl", "NCCL Batch Send Recv Only")
        @requires_nccl_version(2700, "Need NCCL 2.7+ for send/recv")
        def test_batch_isend_irecv_op_list_err(self):
            self._barrier()
            rank = dist.get_rank()
            if rank == 0:
                rank_to_GPU = self._init_multigpu_helper()
                device_id = rank_to_GPU[rank][0]
                with self.assertRaisesRegex(
                    RuntimeError, "^Invalid ``p2p_op_list``"
                ):
                    send_tensor = _build_tensor(rank + 1)
                    req = dist.batch_isend_irecv([1, 2])
                    req.wait()

        # NCCL Batch SEND RECV Mixed Backend Error
        @unittest.skipIf(BACKEND != "nccl", "NCCL Batch Send Recv Only")
        @requires_nccl_version(2700, "Need NCCL 2.7+ for send/recv")
        def test_batch_isend_irecv_mixed_backend_err(self):
            self._barrier()
            rank = dist.get_rank()
            rank_to_GPU = self._init_multigpu_helper()
            device_id = rank_to_GPU[rank][0]
            group_gloo = dist.new_group(ranks=[0, 1], backend="gloo")
            group_nccl = dist.new_group(ranks=[0, 1], backend="nccl")
            if rank == 0:
                with self.assertRaisesRegex(
                    RuntimeError, "All groups need to use the same backend"
                ):
                    send_tensor = _build_tensor(rank + 1)
                    send_op_gloo = dist.P2POp(dist.isend, send_tensor, 1, group_gloo)
                    send_op_nccl = dist.P2POp(dist.isend, send_tensor, 1, group_nccl)
                    req = dist.batch_isend_irecv([send_op_gloo, send_op_nccl])
                    req.wait()

        # NCCL SEND RECV
        @skip_if_no_gpu
        @unittest.skipIf(BACKEND != "nccl", "NCCL Send Recv Only")
        @requires_nccl_version(2700, "Need NCCL 2.7+ for send/recv")
        def test_send_recv_nccl(self):
            rank = dist.get_rank()
            rank_to_GPU = self._init_multigpu_helper()
            device_id = rank_to_GPU[rank][0]
            torch.cuda.set_device(device_id)

            tensor = _build_tensor(rank + 1, device_id=device_id)

            for src in range(0, dist.get_world_size()):
                if src == rank:
                    # Send mode
                    for dst in range(0, dist.get_world_size()):
                        if dst == rank:
                            continue
                        dist.send(tensor, dst)
                else:
                    # Recv mode
                    expected_tensor = _build_tensor(src + 1)
                    output_tensor = _build_tensor(src + 1, value=-1, device_id=device_id)
                    dist.recv(output_tensor, src)
                    self.assertEqual(output_tensor, expected_tensor)

            self._barrier()

        # SEND RECV
        @unittest.skipIf(BACKEND == "nccl", "Nccl does not support send/recv")
        def test_send_recv(self):
            rank = dist.get_rank()
            tensor = _build_tensor(rank + 1)

            for src in range(0, dist.get_world_size()):
                if src == rank:
                    # Send mode
                    for dst in range(0, dist.get_world_size()):
                        if dst == rank:
                            continue
                        dist.send(tensor, dst)
                else:
                    # Recv mode
                    expected_tensor = _build_tensor(src + 1)
                    output_tensor = _build_tensor(src + 1, value=-1)
                    dist.recv(output_tensor, src)
                    self.assertEqual(output_tensor, expected_tensor)

            self._barrier()

        # SEND RECV ANY SOURCE
        @unittest.skipIf(
            BACKEND == "nccl", "Nccl does not support send/recv from any source"
        )
        def test_send_recv_any_source(self):
            rank = dist.get_rank()
            tensor = _build_tensor(10, value=rank)
            recv_ranks = list()
            irecv_ranks = list()

            for dst in range(0, dist.get_world_size()):
                if dst == rank:
                    # Recv mode
                    for dst in range(0, dist.get_world_size()):
                        if dst == rank:
                            continue

                        for recv in ["recv", "irecv"]:
                            output_tensor = _build_tensor(10, value=-1)

                            if recv == "recv":
                                sender = dist.recv(output_tensor)
                                recv_ranks.append(sender)
                            elif recv == "irecv":
                                work = dist.irecv(output_tensor)
                                work.wait()
                                sender = work._source_rank()
                                irecv_ranks.append(sender)

                            # Assert the scalar value "sender" that should be
                            # equal to the rank of the sender is equal to all
                            # values in the received tensor.
                            self.assertTrue(output_tensor.eq(sender).all())
                else:
                    # Send mode
                    dist.send(tensor, dst)  # recv
                    dist.send(tensor, dst)  # irecv

            # Each rank would have 2 * (world_size - 1) sends, verify that
            # globally we receive the same amount on the other end.
            recv_ranks_tensor = torch.cat((torch.tensor(recv_ranks), torch.tensor(irecv_ranks)), 0)
            global_recv_ranks = [torch.empty_like(recv_ranks_tensor) for _ in range(dist.get_world_size())]
            dist.all_gather(global_recv_ranks, recv_ranks_tensor)
            global_recv_ranks_list = []
            for tensor in global_recv_ranks:
                global_recv_ranks_list += tensor.tolist()

            from itertools import groupby
            global_recv_ranks_list.sort()
            frequency = [len(list(group)) for key, group in groupby(global_recv_ranks_list)]
            self.assertEqual(dist.get_world_size(), len(frequency))
            self.assertEqual([2 * (dist.get_world_size() - 1)] * dist.get_world_size(), frequency)
            self._barrier()

        # SEND RECV WITH TAG
        @unittest.skipIf(BACKEND == "nccl", "Nccl does not support send/recv")
        def test_send_recv_with_tag(self):
            rank = dist.get_rank()
            world_size = dist.get_world_size()
            tensor = _build_tensor(10, value=rank)

            for dst in range(0, world_size):
                if dst == rank:
                    # Recv mode
                    for src in range(0, world_size):
                        if src == rank:
                            continue
                        output_tensor = _build_tensor(10, value=-1)
                        dist.recv(output_tensor, src, tag=src)
                        self.assertTrue(output_tensor.eq(src).all())
                else:
                    # Send mode
                    dist.send(tensor, dst, tag=rank)

        # ISEND
        @unittest.skipIf(BACKEND == "nccl", "Nccl does not support isend")
        def test_isend(self):
            rank = dist.get_rank()
            world_size = dist.get_world_size()

            if rank == 0:
                requests = [
                    dist.isend(_build_tensor(dest, 10), dest)
                    for dest in range(1, world_size)
                ]
                for request in requests:
                    request.wait()
                    self.assertTrue(request.is_completed())
            else:
                tensor = _build_tensor(rank, -1)
                dist.recv(tensor, 0)
                self.assertEqual(tensor, _build_tensor(rank, 10))

            self._barrier()

        # IRECV
        @unittest.skipIf(BACKEND == "nccl", "Nccl does not support irecv")
        def test_irecv(self):
            rank = dist.get_rank()
            world_size = dist.get_world_size()

            if rank == 0:
                expected_tensors = [_build_tensor(src, -1) for src in range(1, world_size)]
                requests = [
                    dist.irecv(expected_tensors[src - 1], src)
                    for src in range(1, world_size)
                ]

                for src in range(1, world_size):
                    requests[src - 1].wait()
                    self.assertTrue(requests[src - 1].is_completed())
                    self.assertEqual(expected_tensors[src - 1], _build_tensor(src, 10))
            else:
                tensor = _build_tensor(rank, 10)
                dist.send(tensor, 0)

            self._barrier()

        # BROADCAST
        def _test_broadcast_helper(
            self, group, group_id, rank, cuda=False, rank_to_GPU=None, with_options=False
        ):
            for dtype, value, requires_cuda in [
                (torch.float, -1e-10, False),
                (torch.double, -1e-100, False),
                (torch.half, -0.1, True),
                (torch.int8, -2, False),
                (torch.uint8, 129, False),
                (torch.int, -1e5, False),
                (torch.long, -1e15, False),
            ]:
                if requires_cuda and not cuda:
                    continue
                for src in group:
                    expected_tensor = _build_tensor(src + 1, value, dtype)
                    if cuda:
                        expected_tensor = expected_tensor.cuda(rank_to_GPU[rank][0])
                    if rank == src:
                        if with_options:
                            opts = dist.BroadcastOptions()
                            opts.rootTensor = 0
                            opts.rootRank = src
                            self.call_dist_op(":broadcast", True, group_id.broadcast, [expected_tensor], opts)
                        else:
                            self.call_dist_op(":broadcast", False, dist.broadcast, expected_tensor, src, group_id)
                    else:
                        tensor = _build_tensor(src + 1, -1, dtype)
                        if cuda:
                            tensor = tensor.cuda(rank_to_GPU[rank][0])
                        if with_options:
                            opts = dist.BroadcastOptions()
                            opts.rootTensor = 0
                            opts.rootRank = src
                            self.call_dist_op(":broadcast", True, group_id.broadcast, [tensor], opts)
                        else:
                            self.call_dist_op(":broadcast", False, dist.broadcast, tensor, src, group_id)
                        self.assertEqual(tensor.size(), expected_tensor.size())
                        self.assertEqual(tensor.ne(expected_tensor).max(), torch.tensor(False))

            self._barrier()

        @unittest.skipIf(BACKEND == "nccl", "Nccl does not support CPU tensors")
        def test_broadcast(self):
            group, group_id, rank = self._init_global_test()
            self._test_broadcast_helper(group, group_id, rank)

        @unittest.skipIf(
            BACKEND != "gloo" and BACKEND != "nccl",
            "Only Gloo and Nccl backend supports CUDA allReduce",
        )
        @skip_if_no_gpu
        def test_broadcast_cuda(self):
            group, group_id, rank = self._init_global_test()
            rank_to_GPU = self._init_multigpu_helper()
            self._test_broadcast_helper(group, group_id, rank, True, rank_to_GPU)

        @skip_if_small_worldsize
        @unittest.skipIf(BACKEND == "nccl", "Nccl does not support CPU tensors")
        def test_broadcast_group(self):
            group, group_id, rank = self._init_group_test()
            self._test_broadcast_helper(group, group_id, rank)

        @unittest.skipIf(BACKEND == "nccl", "Nccl does not support CPU tensors")
        def test_broadcast_full_group(self):
            group, group_id, rank = self._init_full_group_test()
            self._test_broadcast_helper(group, group_id, rank)

        @unittest.skipIf(
            BACKEND != "nccl",
            "Only NCCL backend supports high priority stream",
        )
        @skip_if_no_gpu
        def test_nccl_high_priority_stream(self):
            group, _, rank = self._init_global_test()
            rank_to_GPU = self._init_multigpu_helper()

            new_port = str(MASTER_PORT + 1)
            os.environ['MASTER_PORT'] = new_port
            gen_iterator = dist.rendezvous('env://', rank, dist.get_world_size())
            store, rank, size = next(gen_iterator)
            store = dist.PrefixStore(new_port, store)

            opts = dist.ProcessGroupNCCL.Options()
            opts.is_high_priority = False
            group_id = dist.ProcessGroupNCCL(store, rank, size, opts)

            self._test_broadcast_helper(group, group_id, rank, True, rank_to_GPU, True)

        # REDUCE
        def _test_reduce_helper(
            self,
            group,
            group_id,
            rank,
            op,
            master_value,
            worker_value,
            expected_value,
            cuda=False,
            rank_to_GPU=None,
        ):
            for src in group:
                tensor = _build_tensor(src + 1).fill_(master_value if rank == src else worker_value)
                if cuda:
                    tensor = tensor.cuda(rank_to_GPU[rank][0])
                self.call_dist_op(":reduce", False, dist.reduce, tensor, src, op, group_id)
                if rank == src:
                    self.assertEqual(tensor, _build_tensor(src + 1, expected_value))

            self._barrier()

        @unittest.skipIf(BACKEND == "nccl", "Nccl does not support CPU tensors")
        def test_reduce_sum(self):
            group, group_id, rank = self._init_global_test()
            self._test_reduce_helper(
                group,
                group_id,
                rank,
                dist.ReduceOp.SUM,
                2,
                10,
                2 + (10 * (len(group) - 1)),
            )

        @unittest.skipIf(BACKEND != "nccl", "Only Nccl supports CUDA reduce")
        @skip_if_no_gpu
        def test_reduce_sum_cuda(self):
            group, group_id, rank = self._init_global_test()
            rank_to_GPU = self._init_multigpu_helper()
            self._test_reduce_helper(
                group,
                group_id,
                rank,
                dist.ReduceOp.SUM,
                2,
                10,
                2 + 10 * (len(group) - 1),
                True,
                rank_to_GPU,
            )

        @unittest.skipIf(BACKEND == "nccl", "Nccl does not support CPU tensors")
        def test_reduce_product(self):
            group, group_id, rank = self._init_global_test()
            self._test_reduce_helper(
                group,
                group_id,
                rank,
                dist.ReduceOp.PRODUCT,
                2,
                10,
                reduce((lambda x, y: x * y), [10] * (len(group) - 1), 2),
            )

        @unittest.skipIf(BACKEND == "nccl", "Nccl does not support CPU tensors")
        def test_reduce_min(self):
            group, group_id, rank = self._init_global_test()
            self._test_reduce_helper(group, group_id, rank, dist.ReduceOp.MIN, 1010, 1, 1)

        @unittest.skipIf(BACKEND == "nccl", "Nccl does not support CPU tensors")
        def test_reduce_max(self):
            group, group_id, rank = self._init_global_test()
            self._test_reduce_helper(group, group_id, rank, dist.ReduceOp.MAX, -1, 10, 10)

        @unittest.skipIf(BACKEND == "nccl", "Nccl does not support CPU tensors")
        @skip_if_small_worldsize
        def test_reduce_group_sum(self):
            group, group_id, rank = self._init_group_test()
            self._test_reduce_helper(
                group,
                group_id,
                rank,
                dist.ReduceOp.SUM,
                2,
                10,
                2 + (10 * (len(group) - 1)),
            )

        @unittest.skipIf(BACKEND == "nccl", "Nccl does not support CPU tensors")
        @skip_if_small_worldsize
        def test_reduce_group_product(self):
            group, group_id, rank = self._init_group_test()
            self._test_reduce_helper(
                group,
                group_id,
                rank,
                dist.ReduceOp.PRODUCT,
                2,
                10,
                reduce((lambda x, y: x * y), [10] * (len(group) - 1), 2),
            )

        @unittest.skipIf(BACKEND == "nccl", "Nccl does not support CPU tensors")
        @skip_if_small_worldsize
        def test_reduce_group_min(self):
            group, group_id, rank = self._init_group_test()
            self._test_reduce_helper(group, group_id, rank, dist.ReduceOp.MIN, 1010, 1, 1)

        @unittest.skipIf(BACKEND == "nccl", "Nccl does not support CPU tensors")
        @skip_if_small_worldsize
        def test_reduce_group_max(self):
            group, group_id, rank = self._init_group_test()
            self._test_reduce_helper(group, group_id, rank, dist.ReduceOp.MAX, -1, 10, 10)

        @unittest.skipIf(BACKEND == "nccl", "Nccl does not support CPU tensors")
        def test_reduce_full_group_sum(self):
            group, group_id, rank = self._init_full_group_test()
            self._test_reduce_helper(
                group,
                group_id,
                rank,
                dist.ReduceOp.SUM,
                2,
                10,
                2 + (10 * (len(group) - 1)),
            )

        @unittest.skipIf(BACKEND == "nccl", "Nccl does not support CPU tensors")
        def test_reduce_full_group_product(self):
            group, group_id, rank = self._init_full_group_test()
            self._test_reduce_helper(
                group,
                group_id,
                rank,
                dist.ReduceOp.PRODUCT,
                2,
                10,
                reduce((lambda x, y: x * y), [10] * (len(group) - 1), 2),
            )

        @unittest.skipIf(BACKEND == "nccl", "Nccl does not support CPU tensors")
        def test_reduce_full_group_min(self):
            group, group_id, rank = self._init_full_group_test()
            self._test_reduce_helper(group, group_id, rank, dist.ReduceOp.MIN, 1010, 1, 1)

        @unittest.skipIf(BACKEND == "nccl", "Nccl does not support CPU tensors")
        def test_reduce_full_group_max(self):
            group, group_id, rank = self._init_full_group_test()
            self._test_reduce_helper(group, group_id, rank, dist.ReduceOp.MAX, -1, 10, 10)

        # REDUCE TWICE
        def _test_reduce_twice_helper(
            self,
            group,
            group_id,
            rank,
            op,
            master_value,
            worker_value,
            expected_value,
            cuda=False,
            rank_to_GPU=None,
        ):
            for src in group:
                tensors = [_build_tensor(src + 1).fill_(master_value if rank == src else worker_value) for i in range(2)]
                if cuda:
                    for i in range(2):
                        tensors[i] = tensors[i].cuda(rank_to_GPU[rank][0])
                self.call_dist_op(":reduce", False, dist.reduce, tensors[0], src, op, group_id,
                                  secondary_op_call=lambda: dist.reduce(tensors[1], src, op, group_id))
                if rank == src:
                    for tensor in tensors:
                        self.assertEqual(tensor, _build_tensor(src + 1, expected_value))

            self._barrier()

        @unittest.skipIf(BACKEND == "nccl", "Nccl does not support CPU tensors")
        def test_reduce_sum_twice(self):
            group, group_id, rank = self._init_global_test()
            self._test_reduce_twice_helper(
                group,
                group_id,
                rank,
                dist.ReduceOp.SUM,
                2,
                10,
                2 + (10 * (len(group) - 1)),
            )

        @unittest.skipIf(BACKEND != "nccl", "Only Nccl supports CUDA reduce")
        @skip_if_no_gpu
        def test_reduce_sum_cuda_twice(self):
            group, group_id, rank = self._init_global_test()
            rank_to_GPU = self._init_multigpu_helper()
            self._test_reduce_twice_helper(
                group,
                group_id,
                rank,
                dist.ReduceOp.SUM,
                2,
                10,
                2 + 10 * (len(group) - 1),
                True,
                rank_to_GPU,
            )


        @skip_if_no_gpu
        @require_backend({"gloo", "nccl"})
        def test_all_reduce_result_cuda(self):
            group, group_id, rank = self._init_global_test()
            rank_to_GPU = self._init_multigpu_helper()
            for src in group:
                if rank == src:
                    tensor = _build_tensor(src + 1, 2)
                else:
                    tensor = _build_tensor(src + 1, 10)
                tensor = tensor.cuda(rank_to_GPU[rank][0])

                opts = AllreduceOptions()
                opts.reduceOp = dist.ReduceOp.SUM

                if group_id == GroupMember.WORLD:
                    work = _get_default_group().allreduce([tensor], opts)
                else:
                    work = group_id.allreduce([tensor], opts)


                if BACKEND == "gloo":
                    # Calling result right the work is finished should throw exception.
                    # Here we have a race condition, we may not assume the work is not
                    # finished by the time we run next lines.
                    try:
                        with self.assertRaisesRegex(
                                RuntimeError,
                                "Work needs to be completed before calling result"):
                            work.result()
                    except AssertionError:
                        # Exception was not raised, ensure is_completed()
                        self.assertTrue(work.is_completed())

                    work.wait()
                    result = work.result()
                else:
                    # In case of NCCL we should be able to retrieve pointer to the result
                    # even before work is finished.
                    result = work.result()
                    work.wait()

                expected_value = 2 + (10 * (len(group) - 1))
                self.assertEqual(result, [_build_tensor(src + 1, expected_value)])
            self._barrier()

        def call_dist_op(
            self,
            profiling_title_postfix,
            is_async,
            op,
            *args,
            expect_event=True,
            secondary_op_call=None,
            profile_cuda=False,
            **kwargs,
        ):
            op_calls = [lambda: op(*args, **kwargs)]
            if secondary_op_call is not None:
                op_calls.append(secondary_op_call)

            with torch.autograd.profiler.profile(use_cuda=profile_cuda) as prof:
                works = [op_call() for op_call in op_calls]
                if is_async:
                    for work in works:
                        work.wait()

            def get_event(postfix):
                return [event for event in prof.function_events if event.name.endswith(postfix)]

            if expect_event and dist.get_backend() in PROFILING_SUPPORTED_BACKENDS:
                events = get_event(profiling_title_postfix)
                self.assertEqual(len(events), len(op_calls))
                for e in events:
                    self.assertEqual(e.count, 1)
                    self.assertGreaterEqual(e.cpu_time, 0)

        # ALL REDUCE
        def _test_all_reduce_helper(
            self,
            group,
            group_id,
            rank,
            op,
            master_value,
            worker_value,
            expected_value,
            cuda=False,
            rank_to_GPU=None,
            dtype=torch.float,
            async_op=False,
        ):
            for src in group:
                curr_value = master_value if rank == src else worker_value

                tensor = _build_tensor(src + 1, dtype=dtype).fill_(curr_value)
                if cuda:
                    tensor = tensor.cuda(rank_to_GPU[rank][0])
                self.call_dist_op(":all_reduce", async_op, dist.all_reduce, tensor, op, group_id, async_op=async_op)
                # Currently, only Gloo backend has profiling tested with CUDA enabled.
                # Only run cuda profiling test for one rank to speed up since
                # running with different src_rank does not affect the correctness.
                if (
                    src == 0
                    and cuda
                    and dist.get_backend() in CUDA_PROFILING_SUPPORTED_BACKENDS
                ):
                    self.call_dist_op(
                        ":all_reduce",
                        async_op,
                        dist.all_reduce,
                        tensor,
                        op,
                        group_id,
                        async_op=async_op,
                        profile_cuda=True,
                    )

            self._barrier()

        @unittest.skipIf(BACKEND == "nccl", "Nccl does not support CPU tensors")
        def test_all_reduce_sum(self):
            group, group_id, rank = self._init_global_test()
            self._test_all_reduce_helper(
                group,
                group_id,
                rank,
                dist.ReduceOp.SUM,
                2,
                10,
                2 + (10 * (len(group) - 1)),
            )

        @unittest.skipIf(BACKEND == "nccl", "Nccl does not support CPU tensors")
        def test_all_reduce_sum_async(self):
            group, group_id, rank = self._init_global_test()
            self._test_all_reduce_helper(
                group,
                group_id,
                rank,
                dist.ReduceOp.SUM,
                2,
                10,
                2 + (10 * (len(group) - 1)),
                async_op=True
            )

        @unittest.skipIf(
            BACKEND != "gloo" and BACKEND != "nccl",
            "Only Gloo and NCCL backends will have CUDA allReduce tested",
        )
        @skip_if_no_gpu
        def test_all_reduce_sum_cuda(self):
            group, group_id, rank = self._init_global_test()
            rank_to_GPU = self._init_multigpu_helper()
            self._test_all_reduce_helper(
                group,
                group_id,
                rank,
                dist.ReduceOp.SUM,
                2,
                10,
                2 + (10 * (len(group) - 1)),
                True,
                rank_to_GPU,
            )

        @unittest.skipIf(
            BACKEND != "gloo" and BACKEND != "nccl",
            "Only Gloo and NCCL backends will have CUDA allReduce tested",
        )
        @skip_if_no_gpu
        def test_all_reduce_sum_cuda_async(self):
            group, group_id, rank = self._init_global_test()
            rank_to_GPU = self._init_multigpu_helper()
            self._test_all_reduce_helper(
                group,
                group_id,
                rank,
                dist.ReduceOp.SUM,
                2,
                10,
                2 + (10 * (len(group) - 1)),
                True,
                rank_to_GPU,
                async_op=True
            )

        @unittest.skipIf(BACKEND == "nccl", "Nccl does not support CPU tensors")
        def test_all_reduce_sum_complex(self):
            group, group_id, rank = self._init_global_test()
            self._test_all_reduce_helper(
                group,
                group_id,
                rank,
                dist.ReduceOp.SUM,
                complex(2, 3),
                complex(10, 11),
                complex(2, 3) + (complex(10, 11) * (len(group) - 1)),
                dtype=torch.cfloat,
            )

        @unittest.skipIf(BACKEND == "nccl", "Nccl does not support CPU tensors")
        def test_all_reduce_complex_unsupported_ops(self):
            unsupported_ops = [dist.ReduceOp.MAX, dist.ReduceOp.MIN, dist.ReduceOp.PRODUCT,
                               dist.ReduceOp.BAND, dist.ReduceOp.BOR, dist.ReduceOp.BXOR]
            group, group_id, rank = self._init_global_test()
            for unsupported_op in unsupported_ops:
                with self.assertRaisesRegex(RuntimeError, "all_reduce does not support"):
                    dist.all_reduce(_build_tensor(1, dtype=torch.cfloat), unsupported_op, group_id)

        @unittest.skipIf(
            BACKEND != "gloo" and BACKEND != "nccl",
            "Only Gloo and NCCL backends will have CUDA allReduce tested",
        )
        @skip_if_no_gpu
        def test_all_reduce_sum_cuda_complex(self):
            group, group_id, rank = self._init_global_test()
            rank_to_GPU = self._init_multigpu_helper()
            self._test_all_reduce_helper(
                group,
                group_id,
                rank,
                dist.ReduceOp.SUM,
                complex(2, 3),
                complex(10, 11),
                complex(2, 3) + (complex(10, 11) * (len(group) - 1)),
                True,
                rank_to_GPU,
                dtype=torch.cfloat,
            )

        @unittest.skipIf(BACKEND == "nccl", "Nccl does not support CPU tensors")
        def test_all_reduce_product(self):
            group, group_id, rank = self._init_global_test()
            self._test_all_reduce_helper(
                group,
                group_id,
                rank,
                dist.ReduceOp.PRODUCT,
                2,
                10,
                reduce((lambda x, y: x * y), [10] * (len(group) - 1), 2),
            )

        @unittest.skipIf(BACKEND == "nccl", "Nccl does not support CPU tensors")
        def test_all_reduce_min(self):
            group, group_id, rank = self._init_global_test()
            self._test_all_reduce_helper(
                group, group_id, rank, dist.ReduceOp.MIN, 1010, 1, 1
            )

        @unittest.skipIf(BACKEND == "nccl", "Nccl does not support CPU tensors")
        def test_all_reduce_max(self):
            group, group_id, rank = self._init_global_test()
            self._test_all_reduce_helper(
                group, group_id, rank, dist.ReduceOp.MAX, -1, 10, 10
            )

        @skip_if_small_worldsize
        @unittest.skipIf(BACKEND == "nccl", "Nccl does not support CPU tensors")
        def test_all_reduce_group_sum(self):
            group, group_id, rank = self._init_group_test()
            self._test_all_reduce_helper(
                group,
                group_id,
                rank,
                dist.ReduceOp.SUM,
                2,
                10,
                2 + (10 * (len(group) - 1)),
            )

        @skip_if_small_worldsize
        @unittest.skipIf(BACKEND == "nccl", "Nccl does not support CPU tensors")
        def test_all_reduce_group_product(self):
            group, group_id, rank = self._init_group_test()
            self._test_all_reduce_helper(
                group,
                group_id,
                rank,
                dist.ReduceOp.PRODUCT,
                2,
                10,
                reduce((lambda x, y: x * y), [10] * (len(group) - 1), 2),
            )

        @skip_if_small_worldsize
        @unittest.skipIf(BACKEND == "nccl", "Nccl does not support CPU tensors")
        def test_all_reduce_group_min(self):
            group, group_id, rank = self._init_group_test()
            self._test_all_reduce_helper(
                group, group_id, rank, dist.ReduceOp.MIN, 1010, 1, 1
            )

        @skip_if_small_worldsize
        @unittest.skipIf(BACKEND == "nccl", "Nccl does not support CPU tensors")
        def test_all_reduce_group_max(self):
            group, group_id, rank = self._init_group_test()
            self._test_all_reduce_helper(
                group, group_id, rank, dist.ReduceOp.MAX, -1, 10, 10
            )

        @unittest.skipIf(BACKEND == "nccl", "Nccl does not support CPU tensors")
        def test_all_reduce_full_group_sum(self):
            group, group_id, rank = self._init_full_group_test()
            self._test_all_reduce_helper(
                group,
                group_id,
                rank,
                dist.ReduceOp.SUM,
                2,
                10,
                2 + (10 * (len(group) - 1)),
            )

        @unittest.skipIf(BACKEND == "nccl", "Nccl does not support CPU tensors")
        def test_all_reduce_full_group_product(self):
            group, group_id, rank = self._init_full_group_test()
            self._test_all_reduce_helper(
                group,
                group_id,
                rank,
                dist.ReduceOp.PRODUCT,
                2,
                10,
                reduce((lambda x, y: x * y), [10] * (len(group) - 1), 2),
            )

        @unittest.skipIf(BACKEND == "nccl", "Nccl does not support CPU tensors")
        def test_all_reduce_full_group_min(self):
            group, group_id, rank = self._init_full_group_test()
            self._test_all_reduce_helper(
                group, group_id, rank, dist.ReduceOp.MIN, 1010, 1, 1
            )

        @unittest.skipIf(BACKEND == "nccl", "Nccl does not support CPU tensors")
        def test_all_reduce_full_group_max(self):
            group, group_id, rank = self._init_full_group_test()
            self._test_all_reduce_helper(
                group, group_id, rank, dist.ReduceOp.MAX, -1, 10, 10
            )

        # SPARSE ALL REDUCE
        def _test_sparse_all_reduce_sum(self, fn):
            group, group_id, rank = self._init_global_test()

            tests = simple_sparse_reduce_tests(
                rank,
                dist.get_world_size(),
                num_inputs=1)
            for (inputs, outputs) in tests:
                tensors = [fn(input) for input in inputs]
                dist.all_reduce(tensors[0], dist.ReduceOp.SUM, group_id)
                self.assertEqual(tensors[0], outputs[0])

        @unittest.skipIf(BACKEND != "gloo", "Only Gloo backend support sparse all reduce")
        def test_sparse_all_reduce_sum(self):
            self._test_sparse_all_reduce_sum(lambda t: t)

        @unittest.skipIf(BACKEND != "gloo", "Only Gloo backend support sparse all reduce")
        @skip_if_no_gpu
        def test_sparse_all_reduce_sum_cuda(self):
            self._test_sparse_all_reduce_sum(lambda t: t.clone().cuda())

        # ALL REDUCE - COALESCED
        @staticmethod
        def _all_reduce_coalesced_sum_test_cases(group_size):
            return (
                [2, 3, complex(2, 3)],
                [10, 11, complex(10, 11)],
                [2 + 10 * (group_size - 1), 3 + 11 * (group_size - 1), complex(2, 3) + complex(10, 11) * (group_size - 1)],
                [torch.float, torch.float, torch.cfloat],
            )

        @staticmethod
        def _all_reduce_coalesced_product_test_cases(group_size):
            return (
                [1, 2],
                [3, 4],
                [1 * 3 ** (group_size - 1), 2 * 4 ** (group_size - 1)],
                [torch.float, torch.float],
            )

        @staticmethod
        def _all_reduce_coalesced_min_test_cases(group_size):
            return (
                [1, 4],
                [2, 3],
                [1, 3],
                [torch.float, torch.float],
            )

        @staticmethod
        def _all_reduce_coalesced_max_test_cases(group_size):
            return (
                [1, 4],
                [2, 3],
                [2, 4],
                [torch.float, torch.float],
            )

        @unittest.skipIf(BACKEND == "nccl", "Nccl does not support CPU tensors")
        def test_all_reduce_coalesced_max_complex_unsupported(self):
            group, group_id, rank = self._init_global_test()
            with self.assertRaisesRegex(RuntimeError, "all_reduce does not support"):
                dist.all_reduce_coalesced([_build_tensor(1, dtype=torch.cfloat)], dist.ReduceOp.MAX, group_id)

        def _test_all_reduce_coalesced_helper(
            self,
            group,
            group_id,
            rank,
            op,
            cuda=False,
            rank_to_GPU=None,
        ):
            test_case_func = {
                dist.ReduceOp.SUM: self._all_reduce_coalesced_sum_test_cases,
                dist.ReduceOp.PRODUCT: self._all_reduce_coalesced_product_test_cases,
                dist.ReduceOp.MIN: self._all_reduce_coalesced_min_test_cases,
                dist.ReduceOp.MAX: self._all_reduce_coalesced_max_test_cases
            }[op]

            master_values, worker_values, expected_values, dtypes = test_case_func(len(group))

            for src in group:
                curr_values = master_values if rank == src else worker_values
                tensors = [
                    _build_tensor(src + 1, val, dtype=dtype)
                    for dtype, val in zip(dtypes, curr_values)
                ]
                if cuda:
                    tensors = [t.cuda(rank_to_GPU[rank][0]) for t in tensors]
                self.call_dist_op(":all_reduce", False, dist.all_reduce_coalesced, tensors, op, group_id)
                expected_tensors = [
                    _build_tensor(src + 1, expected_value, dtype=dtype)
                    for dtype, expected_value in zip(dtypes, expected_values)
                ]
                self.assertEqual(
                    tensors,
                    expected_tensors
                )

            self._barrier()

        @require_backend({"gloo"})
        def test_all_reduce_coalesced_sum(self):
            group, group_id, rank = self._init_global_test()
            self._test_all_reduce_coalesced_helper(
                group,
                group_id,
                rank,
                dist.ReduceOp.SUM,
                cuda=False,
                rank_to_GPU=None,
            )

        @require_backend({"gloo"})
        def test_all_reduce_coalesced_product(self):
            group, group_id, rank = self._init_global_test()
            self._test_all_reduce_coalesced_helper(
                group,
                group_id,
                rank,
                dist.ReduceOp.PRODUCT,
                cuda=False,
                rank_to_GPU=None,
            )

        @require_backend({"gloo"})
        def test_all_reduce_coalesced_min(self):
            group, group_id, rank = self._init_global_test()
            self._test_all_reduce_coalesced_helper(
                group,
                group_id,
                rank,
                dist.ReduceOp.MIN,
                cuda=False,
                rank_to_GPU=None,
            )

        @require_backend({"gloo"})
        def test_all_reduce_coalesced_max(self):
            group, group_id, rank = self._init_global_test()
            self._test_all_reduce_coalesced_helper(
                group,
                group_id,
                rank,
                dist.ReduceOp.MAX,
                cuda=False,
                rank_to_GPU=None
            )

        @skip_if_small_worldsize
        @require_backend({"gloo"})
        def test_all_reduce_coalesced_group_sum(self):
            group, group_id, rank = self._init_group_test()
            self._test_all_reduce_coalesced_helper(
                group,
                group_id,
                rank,
                dist.ReduceOp.SUM,
                cuda=False,
                rank_to_GPU=None
            )

        @skip_if_small_worldsize
        @require_backend({"gloo"})
        def test_all_reduce_coalesced_group_product(self):
            group, group_id, rank = self._init_group_test()
            self._test_all_reduce_coalesced_helper(
                group,
                group_id,
                rank,
                dist.ReduceOp.PRODUCT,
                cuda=False,
                rank_to_GPU=None
            )

        @skip_if_small_worldsize
        @require_backend({"gloo"})
        def test_all_reduce_coalesced_group_min(self):
            group, group_id, rank = self._init_group_test()
            self._test_all_reduce_coalesced_helper(
                group,
                group_id,
                rank,
                dist.ReduceOp.MIN,
                cuda=False,
                rank_to_GPU=None
            )

        @skip_if_small_worldsize
        @require_backend({"gloo"})
        def test_all_reduce_coalesced_group_max(self):
            group, group_id, rank = self._init_group_test()
            self._test_all_reduce_coalesced_helper(
                group,
                group_id,
                rank,
                dist.ReduceOp.MAX,
                cuda=False,
                rank_to_GPU=None
            )

        @require_backend({"gloo"})
        def test_all_reduce_coalesced_full_group_sum(self):
            group, group_id, rank = self._init_full_group_test()
            self._test_all_reduce_coalesced_helper(
                group,
                group_id,
                rank,
                dist.ReduceOp.SUM,
                cuda=False,
                rank_to_GPU=None
            )

        @require_backend({"gloo"})
        def test_all_reduce_coalesced_full_group_product(self):
            group, group_id, rank = self._init_full_group_test()
            self._test_all_reduce_coalesced_helper(
                group,
                group_id,
                rank,
                dist.ReduceOp.PRODUCT,
                cuda=False,
                rank_to_GPU=None
            )

        @require_backend({"gloo"})
        def test_all_reduce_coalesced_full_group_min(self):
            group, group_id, rank = self._init_full_group_test()
            self._test_all_reduce_coalesced_helper(
                group,
                group_id,
                rank,
                dist.ReduceOp.MIN,
                cuda=False,
                rank_to_GPU=None,
            )

        @require_backend({"gloo"})
        def test_all_reduce_coalesced_full_group_max(self):
            group, group_id, rank = self._init_full_group_test()
            self._test_all_reduce_coalesced_helper(
                group,
                group_id,
                rank,
                dist.ReduceOp.MAX,
                cuda=False,
                rank_to_GPU=None
            )

        # SCATTER
        def _test_scatter_helper(self, group, group_id, rank):
            for dest in group:
                tensor = _build_tensor(dest + 1, -1)
                expected_tensor = _build_tensor(dest + 1, rank)
                tensors = (
                    [_build_tensor(dest + 1, i) for i in group] if rank == dest else []
                )
                self.call_dist_op(":scatter", False, dist.scatter, tensor, src=dest, scatter_list=tensors, group=group_id)
                self.assertEqual(tensor, expected_tensor)

            self._barrier()

        @unittest.skipIf(BACKEND == "nccl", "Nccl does not support CPU tensors")
        def test_scatter_checks(self):
            group, group_id, rank = self._init_global_test()
            one = torch.ones([1])

            # Specify scatter_list argument only on source rank.
            output = one.clone() * -1
            if rank == 0:
                scatter_list = [one.clone() * i for i in group]
                dist.scatter(output, src=0, scatter_list=scatter_list)
            else:
                dist.scatter(output, src=0)
            self.assertEqual(output, one * rank)

            # Don't specify src argument.
            output = one.clone() * -1
            if rank == 0:
                scatter_list = [one.clone() * i for i in group]
                dist.scatter(output, scatter_list=scatter_list)
            else:
                dist.scatter(output)
            self.assertEqual(output, one * rank)

        @unittest.skipIf(BACKEND == "nccl", "Nccl does not support scatter")
        def test_scatter(self):
            group, group_id, rank = self._init_global_test()
            self._test_scatter_helper(group, group_id, rank)

        @unittest.skipIf(BACKEND == "nccl", "Nccl does not support scatter")
        @skip_if_small_worldsize
        def test_scatter_group(self):
            group, group_id, rank = self._init_group_test()
            self._test_scatter_helper(group, group_id, rank)

        @unittest.skipIf(BACKEND == "nccl", "Nccl does not support scatter")
        def test_scatter_full_group(self):
            group, group_id, rank = self._init_full_group_test()
            self._test_scatter_helper(group, group_id, rank)

        # GATHER
        def _test_gather_helper(self, group, group_id, rank):
            for dest in group:
                tensor = _build_tensor(dest + 1, rank)
                tensors = (
                    [_build_tensor(dest + 1, -1) for i in group] if rank == dest else []
                )
                self.call_dist_op(":gather", False, dist.gather, tensor, dst=dest, gather_list=tensors, group=group_id)
                if rank == dest:
                    expected_tensors = [_build_tensor(dest + 1, i) for i in group]
                    for t1, t2 in zip(tensors, expected_tensors):
                        self.assertEqual(t1, t2)

            self._barrier()

        @unittest.skipIf(BACKEND == "nccl", "Nccl does not support CPU tensors")
        def test_gather_checks(self):
            group, group_id, rank = self._init_global_test()
            one = torch.ones([1])

            # Specify gather_list argument only on destination rank.
            if rank == 0:
                gather_list = [one.clone() for _ in group]
                dist.gather(one * rank, dst=0, gather_list=gather_list)
                for i in group:
                    self.assertEqual(gather_list[i], one * i)
            else:
                dist.gather(one * rank, dst=0)

            # Don't specify dst argument.
            if rank == 0:
                gather_list = [one.clone() for _ in group]
                dist.gather(one * rank, gather_list=gather_list)
                for i in group:
                    self.assertEqual(gather_list[i], one * i)
            else:
                dist.gather(one * rank)

        @unittest.skipIf(BACKEND == "nccl", "Nccl does not support CPU tensors")
        def test_gather(self):
            group, group_id, rank = self._init_global_test()
            self._test_gather_helper(group, group_id, rank)

        @unittest.skipIf(BACKEND == "nccl", "Nccl does not support CPU tensors")
        @skip_if_small_worldsize
        def test_gather_group(self):
            group, group_id, rank = self._init_group_test()
            self._test_gather_helper(group, group_id, rank)

        @unittest.skipIf(BACKEND == "nccl", "Nccl does not support CPU tensors")
        def test_gather_full_group(self):
            group, group_id, rank = self._init_full_group_test()
            self._test_gather_helper(group, group_id, rank)

        # ALL GATHER
        def _test_all_gather_helper(
            self, group, group_id, rank, cuda=False, rank_to_GPU=None, dtype=torch.float
        ):

            for dest in group:
                tensor = _build_tensor(dest + 1, rank, dtype=dtype)
                tensors = [_build_tensor(dest + 1, -1, dtype=dtype) for i in group]
                if cuda:
                    tensor = tensor.cuda(rank_to_GPU[rank][0])
                    tensors = [t.cuda(rank_to_GPU[rank][0]) for t in tensors]
                self.call_dist_op(":all_gather", False, dist.all_gather, tensors, tensor, group_id)

                expected_tensors = [_build_tensor(dest + 1, i, dtype=dtype) for i in group]
                for t1, t2 in zip(tensors, expected_tensors):
                    self.assertEqual(t1, t2)

            self._barrier()

        @unittest.skipIf(BACKEND == "nccl", "Nccl does not support CPU tensors")
        def test_all_gather(self):
            group, group_id, rank = self._init_global_test()
            self._test_all_gather_helper(group, group_id, rank)

        @unittest.skipIf(BACKEND != "nccl", "Only Nccl supports CUDA all gather")
        @unittest.skipIf(BACKEND == "nccl", "CUDA all gather skipped for NCCL")
        @skip_if_no_gpu
        def test_all_gather_cuda(self):
            group, group_id, rank = self._init_global_test()
            rank_to_GPU = self._init_multigpu_helper()
            self._test_all_gather_helper(group, group_id, rank, True, rank_to_GPU)

        @unittest.skipIf(BACKEND == "nccl", "Nccl does not support CPU tensors")
        def test_all_gather_complex(self):
            group, group_id, rank = self._init_global_test()
            self._test_all_gather_helper(group, group_id, rank, dtype=torch.cfloat)

        @unittest.skipIf(BACKEND != "nccl", "Only Nccl supports CUDA all gather")
        @unittest.skipIf(BACKEND == "nccl", "CUDA all gather skipped for NCCL")
        @skip_if_no_gpu
        def test_all_gather_cuda_complex(self):
            group, group_id, rank = self._init_global_test()
            rank_to_GPU = self._init_multigpu_helper()
            self._test_all_gather_helper(group, group_id, rank, True, rank_to_GPU, dtype=torch.cfloat)

        @skip_if_small_worldsize
        @unittest.skipIf(BACKEND == "nccl", "Nccl does not support CPU tensors")
        def test_all_gather_group(self):
            group, group_id, rank = self._init_group_test()
            self._test_all_gather_helper(group, group_id, rank)

        @unittest.skipIf(BACKEND == "nccl", "Nccl does not support CPU tensors")
        def test_all_gather_full_group(self):
            group, group_id, rank = self._init_full_group_test()
            self._test_all_gather_helper(group, group_id, rank)

        def _run_all_gather_coalesced_and_verify(
            self, output_tensor_lists, input_tensors, expected_tensors, group_id
        ):
            """
            Helper that runs all_gather_coalesced and returns true if output
            matches expectations.
            """
            self.call_dist_op(":all_gather", False, dist.all_gather_coalesced,
                              output_tensor_lists, input_tensors, group_id)

            for l1, l2 in zip(output_tensor_lists, expected_tensors):
                for t1, t2 in zip(l1, l2):
                    if not torch.equal(t1, t2):
                        return False
            return True

        def _test_all_gather_coalesced_helper(
            self, group, group_id, rank, dtype=torch.float
        ):
            # TODO: Instead we should probably go through _rank_not_in_group
            # mechanism to disable sending tensors
            if group_id is not None:
                for test_case_id in range(2, 5):
                    # Make sure we create tensors of incompatible sizes, e.g.
                    # [1], [2x2], [3x3x3] ... to be sent in one batch
                    input_tensors = [
                        _build_multidim_tensor(
                            tensor_id,
                            tensor_id,
                            rank + tensor_id,
                            dtype=dtype) for tensor_id in range(
                                1, test_case_id)
                    ]
                    output_tensor_lists = [
                        [
                            _build_multidim_tensor(
                                tensor_id, tensor_id, -1, dtype=dtype) for tensor_id in range(
                                    1, test_case_id)
                        ] for _ in group
                    ]
                    expected_tensors = [
                        [
                            _build_multidim_tensor(
                                tensor_id,
                                tensor_id,
                                rank_iter + tensor_id,
                                dtype=dtype) for tensor_id in range(
                                    1, test_case_id)
                        ] for rank_iter in group
                    ]
                    assert self._run_all_gather_coalesced_and_verify(
                        output_tensor_lists, input_tensors,
                        expected_tensors, group_id
                    ), "output tensors do not match expected ouputs"

            self._barrier()

        @unittest.skipIf(BACKEND == "nccl", "all_gather_coalesced does not support NCCL")
        @unittest.skipIf(BACKEND == "mpi", "all_gather_coalesced does not support MPI")
        def test_all_gather_coalesced_simple(self):
            group, group_id, rank = self._init_global_test()
            self._test_all_gather_coalesced_helper(group, group_id, rank)

        @unittest.skipIf(BACKEND == "nccl", "all_gather_coalesced does not support NCCL")
        @unittest.skipIf(BACKEND == "mpi", "all_gather_coalesced does not support MPI")
        def test_all_gather_coalesced_complex(self):
            group, group_id, rank = self._init_global_test()
            self._test_all_gather_coalesced_helper(group, group_id, rank, dtype=torch.cfloat)

        @skip_if_small_worldsize
        @unittest.skipIf(BACKEND == "nccl", "all_gather_coalesced does not support NCCL")
        @unittest.skipIf(BACKEND == "mpi", "all_gather_coalesced does not support MPI")
        def test_all_gather_coalesced_group(self):
            group, group_id, rank = self._init_group_test()
            self._test_all_gather_coalesced_helper(group, group_id, rank)

        @unittest.skipIf(BACKEND == "nccl", "all_gather_coalesced does not support NCCL")
        @unittest.skipIf(BACKEND == "mpi", "all_gather_coalesced does not support MPI")
        def test_all_gather_coalesced_full_group(self):
            group, group_id, rank = self._init_full_group_test()
            self._test_all_gather_coalesced_helper(group, group_id, rank)

        @unittest.skipIf(BACKEND == "nccl", "all_gather_coalesced does not support NCCL")
        @unittest.skipIf(BACKEND == "mpi", "all_gather_coalesced does not support MPI")
        def test_all_gather_coalesced_with_empty(self):
            group, group_id, rank = self._init_global_test()
            input_tensors = [
                rank * torch.ones([2, 2]),
                torch.ones([0]),
                (rank + 1) * torch.ones([3, 3]),
                torch.ones([0]),
                torch.ones([0])
            ]
            output_tensors_lists = [
                [
                    -1 * torch.ones([2, 2]),
                    -1 * torch.ones([0]),
                    -1 * torch.ones([3, 3]),
                    -1 * torch.ones([0]),
                    -1 * torch.ones([0])
                ] for _ in group
            ]
            expected_tensors = [
                [
                    r * torch.ones([2, 2]),
                    torch.ones([0]),
                    (r + 1) * torch.ones([3, 3]),
                    torch.ones([0]),
                    torch.ones([0])
                ] for r in group
            ]
            assert self._run_all_gather_coalesced_and_verify(
                output_tensors_lists, input_tensors, expected_tensors, group_id)
            self._barrier()

        # AllToAll
        def _test_all_to_all_single_equal_split_helper(
            self,
            group,
            group_id,
            rank,
            cuda=False,
            rank_to_GPU=None,
        ):
            if group_id is not None:
                size = len(group)
                in_tensor = torch.ones([size, size]) * rank
                expected_tensor = torch.cat([torch.ones([1, size]) * i for i in group])
                out_tensor = torch.ones([size, size]) * -1
                if cuda:
                    in_tensor = in_tensor.cuda(rank_to_GPU[rank][0])
                    expected_tensor = expected_tensor.cuda(rank_to_GPU[rank][0])
                    out_tensor = out_tensor.cuda(rank_to_GPU[rank][0])
                self.call_dist_op(":all_to_all", False, dist.all_to_all_single, out_tensor, in_tensor, group=group_id)
                self.assertEqual(out_tensor, expected_tensor)
            self._barrier()

        def _test_all_to_all_single_unequal_split_helper(
            self,
            group,
            group_id,
            rank,
            cuda=False,
            rank_to_GPU=None,
        ):
            if group_id is not None:
                size = len(group)
                in_splits = [i + 1 for i in group]
                out_splits = [rank + 1 for _ in group]
                in_tensor = torch.ones([sum(in_splits), size]) * rank
                out_tensor = torch.ones([(rank + 1) * size, size])
                expected_tensor = torch.cat([torch.ones([rank + 1, size]) * i for i in group])
                if cuda:
                    in_tensor = in_tensor.cuda(rank_to_GPU[rank][0])
                    expected_tensor = expected_tensor.cuda(rank_to_GPU[rank][0])
                    out_tensor = out_tensor.cuda(rank_to_GPU[rank][0])
                dist.all_to_all_single(
                    out_tensor, in_tensor, out_splits, in_splits, group=group_id)
                self.assertEqual(out_tensor, expected_tensor)
            self._barrier()

        def _test_all_to_all_helper(
            self,
            group,
            group_id,
            rank,
            cuda=False,
            rank_to_GPU=None,
        ):
            if group_id is not None:
                size = len(group)
                in_splits = [i + 1 for i in group]
                in_tensors = [
                    torch.ones([in_splits[i], size]) * rank for i, _ in enumerate(group)
                ]
                out_tensors = [torch.ones([(rank + 1), size]) for _ in group]
                expected_tensors = [torch.ones([rank + 1, size]) * i for i in group]
                if cuda:
                    in_tensors = [t.cuda(rank_to_GPU[rank][0]) for t in in_tensors]
                    expected_tensors = [t.cuda(rank_to_GPU[rank][0]) for t in expected_tensors]
                    out_tensors = [t.cuda(rank_to_GPU[rank][0]) for t in out_tensors]
                dist.all_to_all(out_tensors, in_tensors, group=group_id)
                for t1, t2 in zip(out_tensors, expected_tensors):
                    self.assertEqual(t1, t2)
            self._barrier()

        @unittest.skipIf(
            BACKEND != "mpi", "Only MPI supports CPU all_to_all_single"
        )
        def test_all_to_all_single_equal_split(self):
            group, group_id, rank = self._init_global_test()
            self._test_all_to_all_single_equal_split_helper(group, group_id, rank)

        @unittest.skipIf(
            BACKEND != "nccl", "Only Nccl supports CUDA all_to_all_single"
        )
        @skip_if_no_gpu
        def test_all_to_all_single_equal_split_cuda(self):
            group, group_id, rank = self._init_global_test()
            rank_to_GPU = self._init_multigpu_helper()
            self._test_all_to_all_single_equal_split_helper(
                group,
                group_id,
                rank,
                True,
                rank_to_GPU,
            )

        @unittest.skipIf(
            BACKEND != "mpi", "Only MPI supports CPU all_to_all_single"
        )
        def test_all_to_all_single_unequal_split(self):
            group, group_id, rank = self._init_global_test()
            self._test_all_to_all_single_unequal_split_helper(group, group_id, rank)

        @unittest.skipIf(
            BACKEND != "nccl", "Only Nccl supports CUDA all_to_all_single"
        )
        @skip_if_no_gpu
        def test_all_to_all_single_unequal_split_cuda(self):
            group, group_id, rank = self._init_global_test()
            rank_to_GPU = self._init_multigpu_helper()
            self._test_all_to_all_single_unequal_split_helper(
                group,
                group_id,
                rank,
                True,
                rank_to_GPU,
            )

        @unittest.skipIf(BACKEND != "mpi", "Only MPI supports all_to_all")
        def test_all_to_all(self):
            group, group_id, rank = self._init_global_test()
            self._test_all_to_all_helper(group, group_id, rank)

        @unittest.skipIf(BACKEND != "nccl", "Only NCCL supports CUDA all_to_all")
        @skip_if_rocm
        def test_all_to_all_cuda(self):
            group, group_id, rank = self._init_global_test()
            rank_to_GPU = self._init_multigpu_helper()
            self._test_all_to_all_helper(group, group_id, rank, True, rank_to_GPU)

        @unittest.skipIf(
            BACKEND != "mpi", "Only MPI supports CPU all_to_all_single"
        )
        @skip_if_small_worldsize
        def test_all_to_all_single_equal_split_group(self):
            group, group_id, rank = self._init_group_test()
            self._test_all_to_all_single_equal_split_helper(group, group_id, rank)

        @unittest.skipIf(
            BACKEND != "nccl", "Only Nccl supports CUDA all_to_all_single"
        )
        @skip_if_no_gpu
        @skip_if_small_worldsize
        def test_all_to_all_single_equal_split_group_cuda(self):
            group, group_id, rank = self._init_group_test()
            rank_to_GPU = self._init_multigpu_helper()
            self._test_all_to_all_single_equal_split_helper(
                group,
                group_id,
                rank,
                True,
                rank_to_GPU,
            )

        @unittest.skipIf(
            BACKEND != "mpi", "Only MPI supports CPU all_to_all_single"
        )
        @skip_if_small_worldsize
        def test_all_to_all_single_unequal_split_group(self):
            group, group_id, rank = self._init_group_test()
            self._test_all_to_all_single_unequal_split_helper(group, group_id, rank)

        @unittest.skipIf(
            BACKEND != "nccl", "Only Nccl supports CUDA all_to_all_single"
        )
        @skip_if_no_gpu
        @skip_if_small_worldsize
        def test_all_to_all_single_unequal_split_group_cuda(self):
            group, group_id, rank = self._init_global_test()
            rank_to_GPU = self._init_multigpu_helper()
            self._test_all_to_all_single_unequal_split_helper(
                group,
                group_id,
                rank,
                True,
                rank_to_GPU,
            )

        @unittest.skipIf(BACKEND != "mpi", "Only MPI supports all_to_all")
        @skip_if_small_worldsize
        def test_all_to_all_group(self):
            group, group_id, rank = self._init_group_test()
            self._test_all_to_all_helper(group, group_id, rank)

        @unittest.skipIf(
            BACKEND != "nccl", "Only Nccl supports CUDA all_to_all_single"
        )
        @skip_if_small_worldsize
        @skip_if_rocm
        def test_all_to_all_group_cuda(self):
            group, group_id, rank = self._init_group_test()
            rank_to_GPU = self._init_multigpu_helper()
            self._test_all_to_all_helper(
                group,
                group_id,
                rank,
                True,
                rank_to_GPU)

        @unittest.skipIf(
            BACKEND != "mpi", "Only MPI supports CPU all_to_all_single"
        )
        def test_all_to_all_single_equal_split_full_group(self):
            group, group_id, rank = self._init_full_group_test()
            self._test_all_to_all_single_equal_split_helper(group, group_id, rank)

        @unittest.skipIf(
            BACKEND != "nccl", "Only Nccl supports CUDA all_to_all_single"
        )
        @skip_if_no_gpu
        def test_all_to_all_single_equal_split_full_group_cuda(self):
            group, group_id, rank = self._init_full_group_test()
            rank_to_GPU = self._init_multigpu_helper()
            self._test_all_to_all_single_equal_split_helper(
                group,
                group_id,
                rank,
                True,
                rank_to_GPU,
            )

        @unittest.skipIf(
            BACKEND != "mpi", "Only MPI supports CPU all_to_all_single"
        )
        def test_all_to_all_single_unequal_split_full_group(self):
            group, group_id, rank = self._init_full_group_test()
            self._test_all_to_all_single_unequal_split_helper(group, group_id, rank)

        @unittest.skipIf(
            BACKEND != "nccl", "Only Nccl supports CUDA all_to_all_single"
        )
        @skip_if_no_gpu
        def test_all_to_all_single_unequal_split_full_group_cuda(self):
            group, group_id, rank = self._init_full_group_test()
            rank_to_GPU = self._init_multigpu_helper()
            self._test_all_to_all_single_unequal_split_helper(
                group,
                group_id,
                rank,
                True,
                rank_to_GPU,
            )

        @unittest.skipIf(BACKEND != "mpi", "Only MPI supports all_to_all")
        def test_all_to_all_full_group(self):
            group, group_id, rank = self._init_full_group_test()
            self._test_all_to_all_helper(group, group_id, rank)

        @unittest.skipIf(BACKEND != "nccl", "Only NCCL supports CUDA all_to_all")
        @skip_if_rocm
        def test_all_to_all_full_group_cuda(self):
            group, group_id, rank = self._init_full_group_test()
            rank_to_GPU = self._init_multigpu_helper()
            self._test_all_to_all_helper(group, group_id, rank, True, rank_to_GPU)

        # BARRIER
        def _test_barrier_helper(
                self, group, group_id, rank, cuda=False, rank_to_GPU=None):
            WAIT_TIME = 0.3  # seconds

            for dest in group:
                expected_time = torch.DoubleTensor(1).fill_(0.0)
                if cuda:
                    expected_time = expected_time.cuda(rank_to_GPU[rank][0])
                if dest == rank:
                    expected_time.fill_(time.time() + WAIT_TIME)
                    dist.broadcast(expected_time, dest, group_id)
                    time.sleep(WAIT_TIME + 0.1)  # sleep a little bit longer
                    dist.barrier(group_id)
                else:
                    dist.broadcast(expected_time, dest, group_id)
                    dist.barrier(group_id)
                    self.assertGreaterEqual(
                        float(time.time()),
                        float(expected_time[0]),
                        "destination rank: %d, my rank: %d" % (dest, rank) +
                        " (if you see this failure, please report in #14554)")

            # Use higher timeout for the instance where the test runs
            # against a subgroup and uses a CUDA tensor for expected time.
            # The CUDA initialization for the participating processes can
            # take long enough for the barrier timeout to trigger on the
            # process that doesn't participate in the group.
            self._barrier(timeout=20)

        @skip_if_no_gpu
        @unittest.skipIf(BACKEND == "mpi", "MPI doesn't supports GPU barrier")
        def test_barrier_cuda(self):
            group, group_id, rank = self._init_global_test()
            rank_to_GPU = self._init_multigpu_helper()
            self._test_barrier_helper(group, group_id, rank, True, rank_to_GPU)

        @skip_if_small_worldsize
        @skip_if_no_gpu
        @unittest.skipIf(BACKEND == "mpi", "MPI doesn't supports GPU barrier")
        def test_barrier_group_cuda(self):
            group, group_id, rank = self._init_group_test()
            rank_to_GPU = self._init_multigpu_helper()
            self._test_barrier_helper(group, group_id, rank, True, rank_to_GPU)

        @skip_if_small_worldsize
        @skip_if_no_gpu
        @unittest.skipIf(BACKEND == "mpi", "MPI doesn't supports GPU barrier")
        def test_barrier_full_group_cuda(self):
            group, group_id, rank = self._init_full_group_test()
            rank_to_GPU = self._init_multigpu_helper()
            self._test_barrier_helper(group, group_id, rank, True, rank_to_GPU)

        @unittest.skipIf(BACKEND == "nccl", "NCCL does not support CPU barrier")
        def test_barrier(self):
            group, group_id, rank = self._init_global_test()
            self._test_barrier_helper(group, group_id, rank)

        @skip_if_small_worldsize
        @unittest.skipIf(BACKEND == "nccl", "NCCL does not support CPU barrier")
        def test_barrier_group(self):
            group, group_id, rank = self._init_group_test()
            self._test_barrier_helper(group, group_id, rank)

        @unittest.skipIf(BACKEND == "nccl", "NCCL does not support CPU barrier")
        def test_barrier_full_group(self):
            group, group_id, rank = self._init_full_group_test()
            self._test_barrier_helper(group, group_id, rank)

        def _test_broadcast_multigpu_helper(self, group, group_id, rank, rank_to_GPU):
            for src in group:
                expected_tensor = _build_tensor(src + 1)
                tensors = [
                    _build_tensor(src + 1, -1).cuda(device=i) for i in rank_to_GPU[rank]
                ]
                if rank == src:
                    tensors[0] = expected_tensor.cuda(device=rank_to_GPU[rank][0])

                dist.broadcast_multigpu(tensors, src, group_id)
                for tensor in tensors:
                    self.assertEqual(tensor, expected_tensor)
            self._barrier()

        @unittest.skipIf(BACKEND == "mpi", "MPI doesn't support broadcast multigpu")
        @unittest.skipIf(BACKEND == "nccl", "NCCL broadcast multigpu skipped")
        @skip_if_no_gpu
        def test_broadcast_multigpu(self):
            group, group_id, rank = self._init_global_test()
            rank_to_GPU = self._init_multigpu_helper()
            self._test_broadcast_multigpu_helper(group, group_id, rank, rank_to_GPU)

        def _test_all_reduce_multigpu_helper(
            self,
            group,
            group_id,
            rank,
            rank_to_GPU,
            op,
            master_value,
            worker_value,
            expected_value,
            dtype=torch.float,
        ):
            for src in group:
                curr_value = master_value if rank == src else worker_value
                tensors = [
                    _build_tensor(src + 1, curr_value, dtype=dtype).cuda(device=i)
                    for i in rank_to_GPU[rank]
                ]
                self.call_dist_op(":all_reduce", False, dist.all_reduce_multigpu, tensors, op, group_id)
                expected_tensor = _build_tensor(src + 1, expected_value, dtype=dtype)
                for tensor in tensors:
                    self.assertEqual(tensor, expected_tensor)

            self._barrier()

        @unittest.skipIf(BACKEND == "mpi", "MPI doesn't support broadcast multigpu")
        @unittest.skipIf(BACKEND == "nccl", "CUDA all_reduce multigpu skipped for NCCL")
        @skip_if_no_gpu
        def test_all_reduce_multigpu(self):
            group, group_id, rank = self._init_global_test()
            rank_to_GPU = self._init_multigpu_helper()
            self._test_all_reduce_multigpu_helper(
                group,
                group_id,
                rank,
                rank_to_GPU,
                dist.ReduceOp.SUM,
                2,
                10,
                (2 + 10 * (len(group) - 1)) * len(rank_to_GPU[0]),
            )

        @unittest.skipIf(BACKEND == "mpi", "MPI doesn't support broadcast multigpu")
        @unittest.skipIf(BACKEND == "nccl", "CUDA all_reduce multigpu skipped for NCCL")
        @skip_if_no_gpu
        def test_all_reduce_multigpu_complex(self):
            group, group_id, rank = self._init_global_test()
            rank_to_GPU = self._init_multigpu_helper()
            self._test_all_reduce_multigpu_helper(
                group,
                group_id,
                rank,
                rank_to_GPU,
                dist.ReduceOp.SUM,
                complex(2, 3),
                complex(10, 11),
                (complex(2, 3) + complex(10, 11) * (len(group) - 1)) * len(rank_to_GPU[0]),
                dtype=torch.cfloat,
            )

        def _test_reduce_multigpu_helper(
            self,
            group,
            group_id,
            rank,
            rank_to_GPU,
            op,
            master_value,
            worker_value,
            expected_value,
        ):
            for src in group:
                tensor_value = master_value if rank == src else worker_value
                tensors = [
                    _build_tensor(src + 1, tensor_value).cuda(device=i)
                    for i in rank_to_GPU[rank]
                ]
                self.call_dist_op(
                    "reduce", False, dist.reduce_multigpu, tensors, src, op, group_id,
                    expect_event=len(tensors) == 1)
                if rank == src:
                    expected_tensor = _build_tensor(src + 1, expected_value)
                    self.assertEqual(tensors[0], expected_tensor)

            self._barrier()

        @unittest.skipIf(BACKEND != "nccl", "Only Nccl backend supports reduce multigpu")
        @skip_if_no_gpu
        def test_reduce_multigpu(self):
            group, group_id, rank = self._init_global_test()
            rank_to_GPU = self._init_multigpu_helper()
            self._test_reduce_multigpu_helper(
                group,
                group_id,
                rank,
                rank_to_GPU,
                dist.ReduceOp.SUM,
                2,
                10,
                (2 + 10 * (len(group) - 1)) * len(rank_to_GPU[0]),
            )

        def _test_all_gather_multigpu_helper(self, group, group_id, rank, rank_to_GPU, dtype=torch.float):
            for dest in group:
                tensors = [
                    _build_tensor(dest + 1, dtype=dtype).cuda(device=i) for i in rank_to_GPU[rank]
                ]

                # construct expected output along with
                # a place holder to receive all gather results
                output_tensors = []
                expected_output = []
                output_per_gpu = (
                    [_build_tensor(dest + 1, -1, dtype=dtype)] * len(rank_to_GPU[0]) * len(group)
                )
                expected_per_gpu = (
                    [_build_tensor(dest + 1, dtype=dtype)] * len(rank_to_GPU[0]) * len(group)
                )
                for gpu in rank_to_GPU[rank]:
                    output_tensors.append([t.cuda(device=gpu) for t in output_per_gpu])
                    expected_output.append([t.cuda(device=gpu) for t in expected_per_gpu])
                self.call_dist_op(
                    "all_gather", False,
                    dist.all_gather_multigpu, output_tensors, tensors, group_id,
                    expect_event=len(expected_output) == 1)
                self.assertEqual(output_tensors, expected_output)

            self._barrier()

        @unittest.skipIf(BACKEND != "nccl", "Only Nccl backend supports allgather multigpu")
        @skip_if_no_gpu
        def test_all_gather_multigpu(self):
            group, group_id, rank = self._init_global_test()
            rank_to_GPU = self._init_multigpu_helper()
            self._test_all_gather_multigpu_helper(group, group_id, rank, rank_to_GPU)

        @unittest.skipIf(BACKEND != "nccl", "Only Nccl backend supports allgather multigpu")
        @skip_if_no_gpu
        def test_all_gather_multigpu_complex(self):
            group, group_id, rank = self._init_global_test()
            rank_to_GPU = self._init_multigpu_helper()
            self._test_all_gather_multigpu_helper(group, group_id, rank, rank_to_GPU, dtype=torch.cfloat)

        def _model_step(self, model):
            for param in model.parameters():
                if param.grad is not None:
                    with torch.no_grad():
                        param += param.grad
                    param.grad = None

        def _model_step_with_zero_grad(self, model):
            for param in model.parameters():
                if param.grad is not None:
                    with torch.no_grad():
                        param += param.grad
                    param.grad.requires_grad_(False)
                    param.grad.zero_()

        def _prepare_dummy_data(self, local_bs):
            # global_bs for DDP should be divisible by WORLD_SIZE
            world_size = int(os.environ["WORLD_SIZE"])
            global_bs = world_size * local_bs
            input_cpu = torch.randn(global_bs, 2)
            target = torch.randn(global_bs, 4)
            loss = nn.MSELoss()
            return global_bs, input_cpu, target, loss

        # END TO END TEST FOR DISTRIBUTEDDATAPARALLEL
        def _test_DDP_helper(self, model, input_var, target, loss, scale_factor=1.0):
            model.train()
            output = model(input_var)
            l = loss(output, target) * scale_factor
            l.backward()

        def _assert_equal_param(self, param_gpu, param_DDP):
            self.assertEqual(len(param_gpu), len(param_DDP))
            for p_gpu, p_DDP in zip(param_gpu, param_DDP):
                self.assertEqual(p_gpu, p_DDP)

        def _test_DDP_5iter(
            self, model_base, model_DDP, input, target, loss, local_bs, rank, batch_size, test_save,
            offset=None, world_size=0, zero_grad=False
        ):
            for idx in range(5):
                # single cpu/gpu training
                self._test_DDP_helper(model_base, input, target, loss)

                if offset is None:
                    offset = rank * local_bs

                # DDP training, DDP scatters subsets of input_cpu to nodes/GPUs
                self._test_DDP_helper(
                    model_DDP,
                    input[offset: offset + local_bs],
                    target[offset: offset + local_bs],
                    loss,
                    world_size * local_bs / batch_size if world_size != 0 else 1,
                )

                # Update weights and run a second iteration to shake out errors
                if zero_grad:
                    self._model_step_with_zero_grad(model_base)
                    self._model_step_with_zero_grad(model_DDP)
                else:
                    self._model_step(model_base)
                    self._model_step(model_DDP)
                self._assert_equal_param(
                    list(model_base.parameters()), list(model_DDP.module.parameters())
                )

                # Shuffle the input so that DDP input is different
                input = input[torch.randperm(batch_size)]

                # save the model in the middle and reload
                if test_save and idx == 2 and INIT_METHOD.startswith("file://"):
                    with tempfile.NamedTemporaryFile() as tmp:
                        if sys.platform == 'win32':
                            torch.save(model_DDP, tmp)
                            tmp.seek(0)
                            model_DDP = torch.load(tmp)
                        else:
                            torch.save(model_DDP, tmp.name)
                            model_DDP = torch.load(tmp.name)

            with tempfile.TemporaryFile() as tmp_file:
                torch.save(model_DDP, tmp_file)
                tmp_file.seek(0)
                saved_model = torch.load(tmp_file)
            for k in model_DDP.state_dict():
                self.assertEqual(model_DDP.state_dict()[k], saved_model.state_dict()[k])

        def _test_DistributedDataParallel(self, gpu_subset, rank, output_device=None, gradient_as_bucket_view=False):
            # Run a simple end to end DDP model, use result of single node model
            # as baseline

            # cpu training setup
            model = DDP_NET

            # single gpu training setup
            model_gpu = copy.deepcopy(model)
            model_gpu.cuda(gpu_subset[0])

            # DDP training setup
            model_DDP = copy.deepcopy(model)
            model_DDP.cuda(gpu_subset[0])
            model_DDP = nn.parallel.DistributedDataParallel(
                model_DDP, device_ids=gpu_subset, gradient_as_bucket_view=gradient_as_bucket_view
            )

            # test serializable/unserializable
            with tempfile.NamedTemporaryFile() as tmp:
                if sys.platform == 'win32':
                    torch.save(model_DDP, tmp)
                    tmp.seek(0)
                    model_DDP = torch.load(tmp)
                else:
                    torch.save(model_DDP, tmp.name)
                    model_DDP = torch.load(tmp.name)

            # dummy data initialization
            local_bs = len(gpu_subset)
            global_bs, input_cpu, target, loss = self._prepare_dummy_data(local_bs)

            # check two model parameters over 5 iterations
            self._test_DDP_5iter(
                model_gpu,
                model_DDP,
                input_cpu.cuda(gpu_subset[0]),
                target.cuda(gpu_subset[0]),
                loss,
                local_bs,
                rank,
                global_bs,
                True,
            )
            self._barrier()

        def _test_DistributedDataParallelCPU(self, gradient_as_bucket_view=False):
            # Run a simple end to end DDP-CPU model, use result of single node
            # model as baseline
            group, group_id, rank = self._init_global_test()

            # cpu training setup
            model_base = DDP_NET

            # DDP-CPU training setup
            model_DDP = copy.deepcopy(model_base)
            model_DDP = nn.parallel.DistributedDataParallel(
                model_DDP, gradient_as_bucket_view=gradient_as_bucket_view)

            # dummy data initialization
            local_bs = 2
            global_bs, input_cpu, target, loss = self._prepare_dummy_data(local_bs)

            # check two model parameters over 5 iterations
            self._test_DDP_5iter(
                model_base, model_DDP, input_cpu, target, loss, local_bs, rank, global_bs, False, zero_grad=True
            )
            self._barrier()

        @unittest.skipIf(
            BACKEND == "nccl", "nccl does not support DDP on CPU models"
        )
        def test_DistributedDataParallelCPU(self):
            self._test_DistributedDataParallelCPU()

        @unittest.skipIf(
            BACKEND == "nccl", "nccl does not support DDP on CPU models"
        )
        def test_DistributedDataParallelCPU_grad_is_view(self):
            self._test_DistributedDataParallelCPU(gradient_as_bucket_view=True)

        @unittest.skipIf(BACKEND != 'nccl' and BACKEND != 'gloo',
                         "Only Nccl & Gloo backend support DistributedDataParallel")
        def test_DistributedDataParallel_requires_grad(self):
            # a module without gradients shouldn't be accepted
            self.assertRaises(AssertionError, lambda: nn.parallel.DistributedDataParallel(nn.Module()))
            self._barrier()

        @unittest.skipIf(
            BACKEND != "nccl" and BACKEND != "gloo",
            "Only NCCL and GLOO backend support DistributedDataParallel",
        )
        @skip_if_lt_x_gpu(int(os.environ["WORLD_SIZE"]))
        def test_DistributedDataParallel_non_default_stream(self):
            stream = torch.cuda.Stream(self.rank)
            rank = self.rank
            with torch.cuda.stream(stream):
                net = torch.nn.parallel.DistributedDataParallel(
                    torch.nn.Linear(1, 1, bias=False).cuda(rank), device_ids=[rank]
                )
                for i in range(1000):
                    # Clear gradients manually
                    grad = net.module.weight.grad
                    if grad is not None:
                        grad.requires_grad_(False)
                        grad.zero_()
                    # Forward + BW
                    batch = torch.tensor([rank]).float().cuda(rank)
                    loss = net(batch).sum()
                    loss.backward()
                    # For each worker, the gradient on the weight should be worker_rank.
                    grad = net.module.weight.grad
                    avg = grad.clone()
                    # All-reducing the gradient averages should give us the gradient
                    # average. If not, then one of the workers has not correctly
                    # written back the averaged gradient before this all-reduce call.
                    dist.all_reduce(avg)
                    world_size = int(os.environ["WORLD_SIZE"])
                    avg.div_(world_size)
                    expected_grad = sum(i for i in range(world_size)) / world_size
                    self.assertEqual(
                        avg[0, 0],
                        expected_grad,
                        msg=f"Expected gradient of {expected_grad} but got {avg} on rank {self.rank}",
                    )

        @unittest.skipIf(
            BACKEND != "nccl",
            "Only NCCL backend supports DDP communication hook",
        )
        @skip_if_lt_x_gpu(int(os.environ["WORLD_SIZE"]))
        @skip_if_rocm
        def test_DistributedDataParallel_powerSGD_ddp_comm_hook(self):
            rank = self.rank
            for warm_start in [True, False]:
                net = torch.nn.parallel.DistributedDataParallel(
                    torch.nn.Linear(1, 5).to(rank), device_ids=[rank]
                )
                state = powerSGD.PowerSGDState(
                    # Use the default process group (dist.group.WORLD) instead of creating a new one.
                    process_group=None, matrix_approximation_rank=1, warm_start=warm_start
                )
                net.register_comm_hook(state=state, hook=powerSGD.powerSGD_hook)
                # NOTE: batched_powerSGD_hook cannot pass the following test, because it has a much lower accuracy.
                # E.g., after the compression of batched_powerSGD_hook, a gradient of 0.5 can become 0.8335.
                for i in range(1000):
                    # Clear gradients manually.
                    grad = net.module.weight.grad
                    if grad is not None:
                        grad.requires_grad_(False)
                        grad.zero_()
                    # Forward + BW
                    batch = torch.tensor([rank]).float().cuda(rank)
                    loss = net(batch).sum()
                    loss.backward()
                    # For each worker, the gradient on the weight should be worker_rank.
                    grad = net.module.weight.grad
                    world_size = int(os.environ["WORLD_SIZE"])
                    expected_grad = sum(i for i in range(world_size)) / world_size
                    # Cannot use exact match here due to a very small accuracy loss, e.g., 1e-05.
                    torch.testing.assert_allclose(
                        grad[0, 0], expected_grad,
                        msg=f"Expected gradient of {expected_grad} but got {grad} on rank {self.rank}")


        @unittest.skipIf(BACKEND != 'nccl' and BACKEND != 'gloo',
                         "Only Nccl & Gloo backend support DistributedDataParallel")
        @skip_if_no_gpu
        def test_DistributedDataParallel(self):
            group, group_id, rank = self._init_global_test()
            rank_to_GPU = self._init_multigpu_helper()
            gpus = list(rank_to_GPU[rank])
            self._test_DistributedDataParallel(gpu_subset=gpus, rank=rank)

            # test output_device
            self._test_DistributedDataParallel(gpu_subset=gpus, rank=rank, output_device=torch.device('cuda'))

            # test device_ids
            gpus = [torch.device('cuda:' + str(i)) for i in gpus]
            self._test_DistributedDataParallel(gpu_subset=gpus, rank=rank, output_device=torch.device('cuda'))

        @unittest.skipIf(BACKEND != 'nccl' and BACKEND != 'gloo',
                         "Only Nccl & Gloo backend support DistributedDataParallel")
        @skip_if_no_gpu
        def test_DistributedDataParallel_with_grad_is_view(self):
            group, group_id, rank = self._init_global_test()
            rank_to_GPU = self._init_multigpu_helper()
            gpus = list(rank_to_GPU[rank])
            self._test_DistributedDataParallel(gpu_subset=gpus, rank=rank, gradient_as_bucket_view=True)

            # test output_device
            self._test_DistributedDataParallel(
                gpu_subset=gpus, rank=rank, output_device=torch.device('cuda'), gradient_as_bucket_view=True)

            # test device_ids
            gpus = [torch.device('cuda:' + str(i)) for i in gpus]
            self._test_DistributedDataParallel(
                gpu_subset=gpus, rank=rank, output_device=torch.device('cuda'), gradient_as_bucket_view=True)

        def _test_DistributedDataParallel_SyncBatchNorm(self, gpu_subset, rank, local_bs, global_bs, offset, output_device=None):
            # Run a simple end to end DDP model, use result of single node model
            # as baseline

            # cpu training setup
            model = BN_NET

            # single gpu training setup
            model_gpu = copy.deepcopy(model)
            model_gpu.cuda(gpu_subset[0])

            # DDP training setup
            model_DDP = nn.SyncBatchNorm.convert_sync_batchnorm(copy.deepcopy(model))
            model_DDP.cuda(gpu_subset[0])
            model_DDP = nn.parallel.DistributedDataParallel(
                model_DDP, device_ids=gpu_subset
            )

            # test serializable/unserializable
            with tempfile.NamedTemporaryFile() as tmp:
                if sys.platform == 'win32':
                    torch.save(model_DDP, tmp)
                    tmp.seek(0)
                    model_DDP = torch.load(tmp)
                else:
                    torch.save(model_DDP, tmp.name)
                    model_DDP = torch.load(tmp.name)

            # data initialization
            input_cpu = torch.randn(global_bs, 2)
            target = torch.randn(global_bs, 4)
            loss = nn.MSELoss()

            # check two model parameters over 5 iterations
            self._test_DDP_5iter(
                model_gpu,
                model_DDP,
                input_cpu.cuda(gpu_subset[0]),
                target.cuda(gpu_subset[0]),
                loss,
                local_bs,
                rank,
                global_bs,
                True,
                offset,
                dist.get_world_size()
            )
            self._barrier()

        @unittest.skipIf(BACKEND != 'nccl' and BACKEND != 'gloo',
                         "Only Nccl & Gloo backend support DistributedDataParallel")
        @skip_if_no_gpu
        def test_DistributedDataParallel_SyncBatchNorm(self):
            group, group_id, rank = self._init_global_test()
            rank_to_GPU = self._init_multigpu_helper()
            # DDP does not support replicating BN layers within a process, hence
            # testing with one module replica per process
            gpus = [rank]

            num_processes = dist.get_world_size()
            local_bs = 2
            bs_offset = int(rank * 2)
            global_bs = int(num_processes * 2)

            self._test_DistributedDataParallel_SyncBatchNorm(
                gpu_subset=gpus,
                rank=rank,
                local_bs=local_bs,
                global_bs=global_bs,
                offset=bs_offset)

            # test output_device
            self._test_DistributedDataParallel_SyncBatchNorm(
                gpu_subset=gpus,
                rank=rank,
                local_bs=local_bs,
                global_bs=global_bs,
                offset=bs_offset,
                output_device=torch.device('cuda'))

            # test device_ids
            gpus = [torch.device('cuda:' + str(i)) for i in gpus]
            self._test_DistributedDataParallel_SyncBatchNorm(
                gpu_subset=gpus,
                rank=rank,
                local_bs=local_bs,
                global_bs=global_bs,
                offset=bs_offset,
                output_device=torch.device('cuda'))

        @unittest.skipIf(BACKEND != 'nccl' and BACKEND != 'gloo',
                         "Only Nccl & Gloo backend support DistributedDataParallel")
        @skip_if_no_gpu
        def test_DistributedDataParallel_SyncBatchNorm_2D_Input(self):
            group, group_id, rank = self._init_global_test()
            rank_to_GPU = self._init_multigpu_helper()
            # DDP does not support replicating BN layers within a process, hence
            # testing with one module replica per process
            gpus = [rank]

            model = nn.BatchNorm1d(2)

            # single gpu training setup
            model_gpu = copy.deepcopy(model)
            model_gpu.cuda(gpus[0])

            # DDP training setup
            model_DDP = nn.SyncBatchNorm.convert_sync_batchnorm(copy.deepcopy(model))
            model_DDP.cuda(gpus[0])
            model_DDP = nn.parallel.DistributedDataParallel(
                model_DDP, device_ids=gpus
            )

            local_bs = len(gpus) * 2
            global_bs = dist.get_world_size() * local_bs
            input_cpu = torch.randn(global_bs, 2)
            target = torch.randn(global_bs, 2)
            loss = nn.MSELoss()

            # disabling cudnn.
            # SyncBatchNorm goes through native_batch_norm kernel, this avoids the
            # numerical issue created by the divergent code path.
            with torch.backends.cudnn.flags(False):
                # check two model parameters over 5 iterations
                self._test_DDP_5iter(
                    model_gpu,
                    model_DDP,
                    input_cpu.cuda(gpus[0]),
                    target.cuda(gpus[0]),
                    loss,
                    local_bs,
                    rank,
                    global_bs,
                    True
                )
                self._barrier()

        @unittest.skipIf(BACKEND != 'nccl' and BACKEND != 'gloo',
                         "Only Nccl & Gloo backend support DistributedDataParallel")
        @skip_if_no_gpu
        @require_world_size(2)
        def test_DistributedDataParallel_SyncBatchNorm_Single_Input_Per_Process(self):
            group, group_id, rank = self._init_global_test()
            rank_to_GPU = self._init_multigpu_helper()
            # DDP does not support replicating BN layers within a process, hence
            # testing with one module replica per process
            gpus = [rank]

            model = nn.BatchNorm1d(2)

            # single gpu training setup
            model_gpu = copy.deepcopy(model)
            model_gpu.cuda(gpus[0])

            # DDP training setup
            model_DDP = nn.SyncBatchNorm.convert_sync_batchnorm(copy.deepcopy(model))
            model_DDP.cuda(gpus[0])
            model_DDP = nn.parallel.DistributedDataParallel(
                model_DDP, device_ids=gpus
            )

            local_bs = 1
            global_bs = dist.get_world_size()
            input_cpu = torch.randn(global_bs, 2)
            target = torch.randn(global_bs, 2)
            loss = nn.MSELoss()

            # disabling cudnn.
            # SyncBatchNorm goes through native_batch_norm kernel, this avoids the
            # numerical issue created by the divergent code path.
            with torch.backends.cudnn.flags(False):
                # check two model parameters over 5 iterations
                self._test_DDP_5iter(
                    model_gpu,
                    model_DDP,
                    input_cpu.cuda(gpus[0]),
                    target.cuda(gpus[0]),
                    loss,
                    local_bs,
                    rank,
                    global_bs,
                    True
                )
                self._barrier()

        @unittest.skipIf(BACKEND != 'nccl' and BACKEND != 'gloo',
                         "Only Nccl & Gloo backend support DistributedDataParallel")
        @skip_if_no_gpu
        def test_DistributedDataParallel_SyncBatchNorm_Diff_Input_Sizes_Running_Value(self):
            group, group_id, rank = self._init_global_test()
            rank_to_GPU = self._init_multigpu_helper()
            model = nn.parallel.DistributedDataParallel(ONLY_SBN_NET.cuda(rank), device_ids=[rank])

            input_var = []
            for i in range(dist.get_world_size()):
                input_var_rank = torch.cat([
                    torch.ones(2, 1, 10 ** (i + 1)) * (0.1 ** (i - 1)),
                    torch.ones(2, 1, 10 ** (i + 1)) * (0.3 ** (i - 1))
                ], dim=1)
                input_var.append(input_var_rank)

            all_input_var = torch.cat(
                [x.permute(1, 0, 2).contiguous().view(ONLY_SBN_NET.num_features, -1) for x in input_var],
                dim=1
            ).cuda(rank)

            for i in range(100):
                y = model(input_var[rank].cuda(rank))
                y.mean().backward()

            running_mean, running_var = model.module.running_mean, model.module.running_var
            torch.testing.assert_allclose(running_mean, all_input_var.mean(1))
            torch.testing.assert_allclose(running_var, all_input_var.var(1))

        @unittest.skipIf(BACKEND != 'nccl' and BACKEND != 'gloo',
                         "Only Nccl & Gloo backend support DistributedDataParallel")
        @skip_if_no_gpu
        def test_DistributedDataParallel_SyncBatchNorm_Diff_Input_Sizes_gradient(self):
            group, group_id, rank = self._init_global_test()
            # only do single GPU per process
            gpus = [rank]

            # cpu training setup
            model = BN_NET

            num_processes = dist.get_world_size()
            local_bs = rank + 2
            bs_offset = int((rank + 3) * rank / 2)
            global_bs = int((num_processes + 3) * num_processes / 2)

            self._test_DistributedDataParallel_SyncBatchNorm(
                gpu_subset=gpus,
                rank=rank,
                local_bs=local_bs,
                global_bs=global_bs,
                offset=bs_offset)

        @unittest.skipIf(
            BACKEND == "nccl", "nccl does not support DDP on CPU models"
        )
        def test_ddp_logging_data(self):
            model_DDP = copy.deepcopy(DDP_NET)
            model_DDP = nn.parallel.DistributedDataParallel(model_DDP)
            ddp_logging_data = model_DDP.get_ddp_logging_data()
            self.assertEqual(ddp_logging_data.world_size, dist.get_world_size())
            self.assertEqual(ddp_logging_data.rank, dist.get_rank())
            self.assertEqual(ddp_logging_data.module_name, 'Net')
<<<<<<< HEAD
            self.assertEqual(ddp_logging_data.device_ids, "")
=======
            self.assertEqual(ddp_logging_data.device_ids, [])
            # output_device is -1 in default if it is not set, e.g.
            # output_device of CPU training is -1.
>>>>>>> a72bdbae
            self.assertEqual(ddp_logging_data.output_device, -1)
            self.assertEqual(ddp_logging_data.broadcast_buffers, True)
            self.assertEqual(ddp_logging_data.bucket_cap_mb, 25)
            self.assertEqual(ddp_logging_data.find_unused_parameters, False)
            self.assertEqual(ddp_logging_data.gradient_as_bucket_view, False)

        @skipIfNoTorchVision
        def test_SyncBatchNorm_process_group(self):
            # When adopting `convert_sync_batchnorm` to convert a `nn.modules`,
            # it need to recursively pass the `process_group` in the module when the `SyncBatchNorm`
            # is nested in a sub-module or sub-sub-module (e.g. resnet50 in torchvision.models).

            process_ids = 0
            process_group = torch.distributed.new_group([process_ids])
            res50_model = torchvision.models.resnet50()
            res50_model_sync = nn.SyncBatchNorm.convert_sync_batchnorm(copy.deepcopy(res50_model), process_group)
            process_group_sync = res50_model_sync.layer1[0].bn1.process_group
            self.assertEqual(process_group_sync, process_group)

        def _run_reduction_test(
                self, tensor, expected_tensor, op, reduction_fn=dist.all_reduce, dst=None
        ):
            if reduction_fn != dist.all_reduce and dst is None:
                raise ValueError(f"Reduction fn {reduction_fn} must specify dst!")
            if dst is not None:
                reduction_fn(tensor, dst, op)
                # Only destination rank tensor is expected to have final result.
                if dist.get_rank() == dst:
                    self.assertEqual(tensor, expected_tensor)
            else:
                reduction_fn(tensor, op)
                self.assertEqual(tensor, expected_tensor)

        @require_backend({"nccl"})
        @require_backends_available({"nccl"})
        @skip_if_lt_x_gpu(2)
        def test_nccl_backend_bool_allreduce(self):
            torch.cuda.set_device(self.rank)
            # Run all_reduce with PRODUCT
            element = self.rank % 2 == 0
            for op in [dist.ReduceOp.PRODUCT, dist.ReduceOp.MIN]:
                input_tensor = torch.tensor([element, element]).to(self.rank)
                self._run_reduction_test(
                    input_tensor, torch.tensor([False, False]).to(self.rank), op
                )
                # Ensure that all ranks contributing True (cast to 1) results in the
                # correct reduction.
                input_tensor = torch.tensor([True, True]).to(self.rank)
                expected_tensor = input_tensor.clone()
                self._run_reduction_test(
                    input_tensor, expected_tensor, op
                )

            # Run all_reduce with SUM
            for op in [dist.ReduceOp.SUM, dist.ReduceOp.MAX]:
                input_tensor = torch.tensor([element, element]).to(self.rank)
                self._run_reduction_test(
                    input_tensor, torch.tensor([True, True]).to(self.rank), op
                )
            # TODO: NCCL backend does not work correctly for bitwise reduction ops
            # (see https://github.com/pytorch/pytorch/issues/41362). Add tests for
            # these once it is supported.

        @require_backend({"nccl"})
        @require_backends_available({"nccl"})
        @skip_if_lt_x_gpu(2)
        def test_nccl_backend_bool_allgather(self):
            torch.cuda.set_device(self.rank)
            inp = {0: [True, True], 1: [False, True]}
            input_tensor = torch.tensor(inp[self.rank % 2]).to(self.rank)
            # Preserve a copy of the tensor to compare against after allgather.
            input_tensor_copy = input_tensor.clone()
            tensor_list = [
                torch.tensor([False, False]).to(self.rank)
                for _ in range(dist.get_world_size())
            ]
            dist.all_gather(tensor_list, input_tensor)

            self.assertEqual(len(tensor_list), dist.get_world_size())
            for i, t in enumerate(tensor_list):
                expected = torch.tensor(inp[i % 2]).to(self.rank)
                self.assertEqual(t, expected)
            # Ensure that the input tensor is not modified, since this collective
            # does not modify its input.
            self.assertEqual(input_tensor_copy, input_tensor)

        @require_backend({"nccl"})
        @require_backends_available({"nccl"})
        @skip_if_lt_x_gpu(int(os.environ["WORLD_SIZE"]))
        def test_nccl_backend_bool_reduce(self):
            torch.cuda.set_device(self.rank)
            inp = {0: [True, True], 1: [False, False]}
            # Run reduce() with product op
            for op in [dist.ReduceOp.PRODUCT, dist.ReduceOp.MIN]:
                input_tensor = torch.tensor(inp[self.rank % 2]).to(self.rank)
                expected = torch.tensor([False, False]).to(self.rank)
                self._run_reduction_test(
                    input_tensor, expected, op, dist.reduce, dst=0
                )
                # Ensure that all ranks contributing True (cast to 1) results in the
                # correct reduction.
                input_tensor = torch.tensor([True, True]).to(self.rank)
                expected_tensor = input_tensor.clone()
                self._run_reduction_test(
                    input_tensor, expected_tensor, op, dist.reduce, dst=0
                )

            for op in [dist.ReduceOp.SUM, dist.ReduceOp.MAX]:
                input_tensor = torch.tensor(inp[self.rank % 2]).to(self.rank)
                expected = (
                    torch.tensor([True, True]).to(self.rank)
                    if self.rank == 0
                    else input_tensor.clone()
                )
                self._run_reduction_test(
                    input_tensor, expected, op, dist.reduce, dst=0
                )

        @require_backend({"nccl"})
        @require_backends_available({"nccl"})
        @skip_if_lt_x_gpu(2)
        def test_nccl_backend_bool_broadcast(self):
            tensor_size = 10
            bcast_tensor = torch.tensor(
                [
                    (random.random() < 0.5 if self.rank == 0 else False)
                    for _ in range(tensor_size)
                ]
            ).to(self.rank)
            dist.broadcast(bcast_tensor, src=0)
            # Now allgather and ensure the tensors are equal.
            tensor_list = [
                torch.tensor([False for _ in range(tensor_size)]).to(self.rank)
                for _ in range(dist.get_world_size())
            ]
            dist.all_gather(tensor_list, bcast_tensor)
            expected = tensor_list[0]
            for tensor in tensor_list[1:]:
                self.assertEqual(tensor, expected)

        @unittest.skipIf(
            BACKEND != "nccl" and BACKEND != "gloo",
            "Only NCCL and GLOO backend support DistributedDataParallel",
        )
        @skip_if_lt_x_gpu(int(os.environ["WORLD_SIZE"]))
        def test_DistributedSampler_padding(self):
            # Tests padding of distributed sampler.
            world_size = dist.get_world_size()

            # Simulates the 'casual' dataset size
            dataset_size = 100 + world_size + 1
            dataset = [torch.ones(1).to(self.rank) * i for i in range(dataset_size)]

            # Simulates the 'tiny' dataset size
            dataset_tiny_size = max(world_size // 2 - 1, 1)
            dataset_tiny = [torch.ones(1).to(self.rank) * i for i in range(dataset_tiny_size)]

            # Specifying drop_last=True will cause the tail of the data to be dropped.
            dist_sampler = DistributedSampler(dataset=dataset, drop_last=True)
            local_num_samples, local_dataset_size = (
                dist_sampler.num_samples,
                dist_sampler.total_size,
            )
            # The effective dataset size should be the greatest integer that is <=
            # dataset_size that is divisible by the world_size. This is to ensure each
            # rank processes the same number of samples.
            effective_dataset_size = (
                math.ceil((dataset_size - world_size) / world_size)
                if dataset_size % world_size != 0
                else dataset_size / world_size
            )
            self.assertEqual(local_num_samples, effective_dataset_size)
            self.assertEqual(local_dataset_size, local_num_samples * world_size)
            indices_list = list(iter(dist_sampler))
            self.assertEqual(len(indices_list), local_num_samples)

            def validate_global_samples(local_num_samples):
                # Ensure that each rank processes the same number of samples.
                world_samples = [
                    torch.LongTensor([0]).to(self.rank) for _ in range(world_size)
                ]
                dist.all_gather(world_samples, torch.tensor([local_num_samples]).to(self.rank))
                world_samples = [sample.item() for sample in world_samples]
                self.assertEqual(len(set(world_samples)), 1)

            validate_global_samples(local_num_samples)

            # drop_last=False is the default and will add additional indices to be sampled,
            # increasing the effective dataset size.
            dist_sampler_added_samples = DistributedSampler(dataset=dataset)
            local_num_samples, local_dataset_size = (
                dist_sampler_added_samples.num_samples,
                dist_sampler_added_samples.total_size,
            )
            # The effective dataset size is the smallest integer that is >= dataset_size
            # and divisible by the world size.
            self.assertEqual(
                local_num_samples, math.ceil(dataset_size / world_size)
            )
            self.assertEqual(local_dataset_size, local_num_samples * world_size)
            indices_list = list(iter(dist_sampler_added_samples))
            self.assertEqual(len(indices_list), local_num_samples)

            # Ensure that each rank processes the same number of samples.
            validate_global_samples(local_num_samples)

            # Ensure additional samples are padded even when
            # the extremely small dataset is given.
            dist_sampler_added_samples_tiny = DistributedSampler(dataset=dataset_tiny)
            local_num_samples, local_dataset_size = (
                dist_sampler_added_samples_tiny.num_samples,
                dist_sampler_added_samples_tiny.total_size,
            )
            self.assertEqual(
                local_num_samples, math.ceil(dataset_tiny_size / world_size)
            )
            self.assertEqual(local_dataset_size, local_num_samples * world_size)
            indices_list = list(iter(dist_sampler_added_samples_tiny))
            self.assertEqual(len(indices_list), local_num_samples)
            validate_global_samples(local_num_samples)


        @require_backend({"nccl", "gloo"})
        @require_n_gpus_for_nccl_backend(int(os.environ["WORLD_SIZE"]), os.environ["BACKEND"])
        def test_allgather_object(self):
            # Only set device for NCCL backend since it must use GPUs.
            backend = os.environ["BACKEND"]
            if backend == "nccl":
                # Case where rank != GPU device.
                next_rank = (self.rank + 1) % int(self.world_size)
                torch.cuda.set_device(next_rank)

            gather_objects = collectives_object_test_list
            output_gathered = [None for _ in range(dist.get_world_size())]
            dist.all_gather_object(
                output_gathered, gather_objects[self.rank % len(gather_objects)]
            )

            for i, val in enumerate(output_gathered):
                expected = gather_objects[i % len(gather_objects)]
                self.assertEqual(val, expected)

                output_gathered = [None for _ in range(dist.get_world_size())]
                dist.all_gather_object(
                    output_gathered, gather_objects[self.rank % len(gather_objects)]
                )

        @require_backend({"gloo"})
        @unittest.skipIf(BACKEND == "nccl", "NCCL does not support gather")
        def test_gather_object(self):
            # Ensure stateful objects can be gathered
            gather_objects = collectives_object_test_list
            output_gathered = [None for _ in range(dist.get_world_size())]
            gather_on_rank = 0
            my_rank = dist.get_rank()
            dist.gather_object(
                gather_objects[self.rank % len(gather_objects)],
                object_gather_list=output_gathered if my_rank == gather_on_rank else None,
                dst=gather_on_rank,
            )
            if my_rank != gather_on_rank:
                self.assertEqual(
                    output_gathered, [None for _ in range(dist.get_world_size())]
                )
            else:
                for i, val in enumerate(output_gathered):
                    expected = gather_objects[i % len(gather_objects)]
                    self.assertEqual(val, expected)

            # Validate errors when objects can't be pickled.
            class Bar:
                pass

            b = Bar()
            gather_objects = [b for _ in range(dist.get_world_size())]
            with self.assertRaisesRegex(AttributeError, "Can't pickle local object"):
                dist.all_gather_object(
                    [None for _ in range(dist.get_world_size())], gather_objects[self.rank]
                )

        @require_backend({"nccl"})
        @require_backends_available({"nccl"})
        @skip_if_lt_x_gpu(2)
        def test_nccl_gather_object_err(self):
            output_gathered = [None for _ in range(dist.get_world_size())]
            gather_on_rank = 0
            # Case where rank != GPU device.
            my_rank = dist.get_rank()
            next_rank = (my_rank + 1) % dist.get_world_size()
            torch.cuda.set_device(next_rank)
            with self.assertRaisesRegex(
                RuntimeError, "ProcessGroupNCCL does not support gather"
            ):
                dist.gather_object(
                    "foo",
                    object_gather_list=output_gathered
                    if my_rank == gather_on_rank
                    else None,
                    dst=gather_on_rank,
                )

        def validate_net_equivalence(self, net):
            # Helper to validate synchronization of nets across ranks.
            net_module_states = list(net.module.state_dict().values())
            # Check that all tensors in module's state_dict() are equal.
            for t in net_module_states:
                tensor_list = [
                    torch.zeros_like(t) for _ in range(dist.get_world_size())
                ]
                dist.all_gather(tensor_list, t)
                for tensor in tensor_list:
                    self.assertEqual(tensor, t)

        @require_backend({"gloo", "nccl"})
        @require_backends_available({"gloo", "nccl"})
        @skip_if_lt_x_gpu(2)
        def test_ddp_sync_params_and_buffers(self):
            # Test that after calling _sync_params_and_buffers, models across ranks
            # are the same and are equal to the model on the input rank.
            dim = 2
            rank = self.rank
            rank_to_broadcast = 1
            # Seed to ensure that ranks are initialized with different initial models.
            torch.manual_seed(rank)
            model = nn.Linear(dim, dim, bias=False)
            net = torch.nn.parallel.DistributedDataParallel(
                model.cuda(rank), device_ids=[self.rank], bucket_cap_mb=1
            )
            new_model = nn.Linear(dim, dim, bias=False).cuda(rank)
            net.module = copy.deepcopy(new_model)
            # Assert params are different
            net_module_states = list(net.module.state_dict().values())
            for t in net_module_states:
                tensor_list = [
                    torch.zeros_like(t) for _ in range(dist.get_world_size())
                ]
                dist.all_gather(tensor_list, t)
                for i, tensor in enumerate(tensor_list):
                    if i == rank:
                        self.assertEqual(t, tensor)
                    else:
                        # tensor from another rank should be different.
                        self.assertNotEqual(t, tensor)

            net._sync_params_and_buffers(authoritative_rank=rank_to_broadcast)
            # Now all model params should be the same.
            self.validate_net_equivalence(net)
            # Since the network params were broadcast from rank_to_broadcast, validate that
            # they are the same as new_model on rank_to_broadcast.
            if rank == rank_to_broadcast:
                expected_states = new_model.state_dict().values()
                for t, expected in zip(net_module_states, expected_states):
                    self.assertEqual(t, expected)

        @require_backend({"gloo", "nccl"})
        @require_backends_available({"gloo", "nccl"})
        @skip_if_lt_x_gpu(2)
        def test_ddp_grad_div_uneven_inputs(self):
            # Test gradient division during training with join() API. If
            # divide_by_initial_world_size=False, we scale by the effective world
            # size when allreducing grads.
            dim = 5
            batch = 1
            grad_scale = 50
            rank = self.rank
            model = nn.Linear(dim, dim, bias=False)
            inp = torch.ones(batch, dim, device=self.rank) * grad_scale
            net = torch.nn.parallel.DistributedDataParallel(
                model.cuda(rank), device_ids=[self.rank], bucket_cap_mb=1
            )
            n_iters = 3
            if self.rank > 0:
                n_iters += 2

            with net.join(divide_by_initial_world_size=False):
                for _ in range(n_iters):
                    loss = net(inp).sum()
                    loss.backward()
                    # The grad is always expected_grad, since we divide by the number
                    # of currently active processes and inactive processes contribute
                    # zero gradient. If we kept dividing by static initial world
                    # size as processes leave, the grad would be smaller.
                    expected_grad = torch.ones(dim, dim, device=self.rank) * grad_scale
                    param = list(net.parameters())[0]
                    self.assertEqual(expected_grad, param.grad)
                    # Avoid accumulating grads so that it's the same every iteration
                    net.zero_grad()
                    torch.cuda.synchronize(device=self.rank)

            # If divide_by_initial_world_size=True (default), we always scale grads
            # by the initial world_size.
            with net.join(divide_by_initial_world_size=True):
                for i in range(n_iters):
                    loss = net(inp).sum()
                    loss.backward()
                    effective_ws = dist.get_world_size()
                    if i >= 3:
                        effective_ws -= 1
                    expected_grad = (
                        torch.ones(dim, dim, device=self.rank) * grad_scale * effective_ws
                    ) / dist.get_world_size()
                    param = list(net.parameters())[0]
                    self.assertEqual(expected_grad, param.grad)
                    # Avoid accumulating grad so that it's the same every iteration.
                    net.zero_grad()
                    torch.cuda.synchronize(device=self.rank)

        @require_backend({"gloo", "nccl"})
        @require_backends_available({"gloo", "nccl"})
        @skip_if_lt_x_gpu(2)
        def test_ddp_join_model_equivalence(self):
            # Verifies equivalence with model training locally and with DDP under
            # the join context manager.
            batch = 3
            dim = 10
            learning_rate = 0.03
            model = nn.Linear(dim, dim, bias=False)
            inp = torch.rand(batch, dim, device=self.rank)
            local_model = copy.deepcopy(model)
            local_model = local_model.cuda(self.rank)
            rank_to_iter_mapping = {rank : 2 * (rank + 1) for rank in range(dist.get_world_size())}
            # run local model
            local_iters = sum(rank_to_iter_mapping.values())
            local_optim = torch.optim.SGD(local_model.parameters(), lr=learning_rate)
            for _ in range(local_iters):
                local_optim.zero_grad()
                out = local_model(inp)
                loss = out.sum()
                loss.backward()
                local_optim.step()

            # run DDP model with join API
            num_iters = rank_to_iter_mapping[self.rank]
            net = torch.nn.parallel.DistributedDataParallel(
                model.cuda(self.rank), device_ids=[self.rank]
            )
            ddp_optim = torch.optim.SGD(
                model.parameters(), lr=learning_rate * dist.get_world_size()
            )
            with net.join():
                for i in range(num_iters):
                    ddp_optim.zero_grad()
                    out = net(inp)
                    loss = out.sum()
                    loss.backward()
                    torch.cuda.synchronize(device=self.rank)
                    ddp_optim.step()

            # Validate model state dicts are equal
            for (_, local_tensor), (_, dist_tensor) in zip(
                local_model.state_dict().items(), net.module.state_dict().items()
            ):
                self.assertEqual(local_tensor, dist_tensor)

        def _run_uneven_inputs_test(
            self, test_case, iteration_mapping, find_unused_params,
        ):
            model = test_case.model
            inp = test_case.inp
            rank = self.rank
            sync_interval = test_case.sync_interval
            # Ensure all outsanding GPU work is comlete so this test runs independently.
            dist.barrier()
            # Bucket_cap_mb is intentionally low to test allreduce scheduling when
            # there are many buckets.
            net = torch.nn.parallel.DistributedDataParallel(
                model.cuda(rank),
                device_ids=[rank],
                bucket_cap_mb=1,
                find_unused_parameters=find_unused_params,
            )

            # Determine num iters for this rank via the passed in mapping.
            num_iters = iteration_mapping[rank]
            with net.join():
                for i in range(num_iters):
                    # Use model.no_sync() to disable grad synchronization every
                    # sync_interval.
                    if i % sync_interval != 0:
                        context = net.no_sync()
                    else:
                        context = suppress()
                    with context:
                        if isinstance(inp, tuple):
                            loss = net(*inp).sum()
                        else:
                            loss = net(inp).sum()
                        loss.backward()
                        self._model_step(net)
                        # Ensure completion of GPU kernels (including allreduce). If the
                        # join API is not properly implemented, then this should hang
                        # since the allreduce will hang.
                        torch.cuda.synchronize(device=rank)

            # Ensure completion of all GPU kernels.
            torch.cuda.synchronize(device=rank)
            self.assertTrue(net._authoritative_rank)
            # All ranks should have agreed on the same authoritative_rank!
            final_rank_tensor = torch.tensor([net._authoritative_rank], device=self.rank)
            tensor_list = [
                torch.zeros_like(final_rank_tensor)
                for _ in range(dist.get_world_size())
            ]
            dist.all_gather(tensor_list, final_rank_tensor)
            max_rank = dist.get_world_size() - 1
            self.assertSetEqual({max_rank}, set(tensor.item() for tensor in tensor_list))
            # Ensure that all models are the same across ranks after all have joined.
            self.validate_net_equivalence(net)
            dist.barrier()

        @require_backend({"gloo", "nccl"})
        @require_backends_available({"gloo", "nccl"})
        @skip_if_lt_x_gpu(2)
        def test_ddp_uneven_inputs(self):
            class DDPUnevenTestInput(NamedTuple):
                name: str
                model: nn.Module
                inp: Union[torch.tensor, tuple]
                sync_interval: int

            dim = 1000
            batch = 1
            # Create a variety of models to run uneven input tests on.
            large_model = nn.Sequential(
                nn.Conv2d(1, 20, 5),
                nn.ReLU(),
                nn.Conv2d(20, 32, 5),
                nn.ReLU(),
                nn.Conv2d(32, 256, 5),
                nn.ReLU(),
            )
            small_model = nn.Linear(dim, dim, bias=False)
            bn_net = BatchNormNet()

            class UnusedParamModule(nn.Module):
                def __init__(self, unused_params_rank):
                    super().__init__()
                    self.t0 = Task()
                    self.t1 = Task()
                    self.unused_params_rank = unused_params_rank

                def task_parameters(self):
                    return (self.t0.p, self.t1.p)

                def forward(self, x, rank):
                    return (
                        self.t1(self.t0(x))
                        if rank != self.unused_params_rank
                        else self.t1(x)
                    )

            unjoined_rank_with_unused_params_model = UnusedParamModule(1)
            joined_rank_with_unused_params_model = UnusedParamModule(0)

            rank = self.rank
            models_to_test = [
                # Network with batchnorm
                DDPUnevenTestInput(
                    name="batch_norm_net",
                    model=bn_net,
                    inp=torch.ones(batch, 2, device=rank),
                    sync_interval=1
                ),
                DDPUnevenTestInput(
                    name="large_conv_model",
                    model=large_model,
                    inp=torch.ones(batch, batch, dim, dim, device=rank),
                    sync_interval=1,
                ),
                DDPUnevenTestInput(
                    name="small_model",
                    model=small_model,
                    inp=torch.ones(batch, dim, device=rank),
                    sync_interval=1,
                ),
                # Unused parameter test where rank that does not join early has unused params
                DDPUnevenTestInput(
                    name="unjoined_rank_with_unused_params_model",
                    model=unjoined_rank_with_unused_params_model,
                    inp=(torch.ones(batch, 2, device=rank), rank),
                    sync_interval=1,
                ),
                # Unused parameter test where rank that does join early has unused params
                DDPUnevenTestInput(
                    name="joined_rank_with_unused_params_model",
                    model=joined_rank_with_unused_params_model,
                    inp=(torch.ones(batch, 2, device=rank), rank),
                    sync_interval=1,
                ),
            ]

            # Add resnet model if we have torchvision installed.
            if HAS_TORCHVISION:
                resnet_model = torchvision.models.resnet50()
                models_to_test.append(
                    DDPUnevenTestInput(
                        name="resnet_model",
                        model=resnet_model,
                        inp=torch.ones(1, 3, 1000, 1000),
                        sync_interval=1,
                    )
                )

            # Test with no_sync every 2, 3, 4, ... iterations.
            models_with_sync = []
            for i, test_input in enumerate(models_to_test):
                models_with_sync.append(
                    DDPUnevenTestInput(
                        name=test_input.name,
                        model=test_input.model,
                        inp=test_input.inp,
                        sync_interval=i + 2,
                    )
                )

            models_to_test.extend(models_with_sync)

            # 0 iteration tests for when one process does not train model at all, so
            # we must shadow the broadcast calls made when rebuilding buckets.
            baseline_num_iters = [0, 5]
            iteration_offsets = [2, 3, 10]
            num_uneven_ranks = [1]
            if dist.get_world_size() > 2:
                num_uneven_ranks.append(2)
            iteration_mappings = []
            # Generate rank : num_iters mappings for various uneven input scenarios.
            # This includes cases where rank 0 joins early and all other ranks join
            # later, and scenarios where multiple ranks join early, but at different
            # iterations, and later ranks join later.
            for num_early_join_ranks in num_uneven_ranks:
                for baseline_iter in baseline_num_iters:
                    for offset in iteration_offsets:
                        mapping = {
                            rank: baseline_iter for rank in range(0, num_early_join_ranks)
                        }
                        # if num_early_join_ranks > 1, ranks > 0 that will join early
                        # iterate offset//2 more times than rank 0, to test nodes
                        # depleting inputs at different times.
                        if num_early_join_ranks > 1:
                            for rank in mapping.keys():
                                if rank > 0:
                                    mapping[rank] += offset // 2
                        mapping.update(
                            {
                                rank: baseline_iter + offset
                                for rank in range(
                                    num_early_join_ranks, dist.get_world_size()
                                )
                            }
                        )
                        iteration_mappings.append(mapping)

            for (test_case, iteration_mapping) in itertools.product(
                models_to_test, iteration_mappings
            ):
                if self.rank == 0:
                    print(
                        f"""Running test: {test_case.name} sync interval
                        {test_case.sync_interval} with iteration mapping
                        {iteration_mapping}"""
                    )
                self._run_uneven_inputs_test(
                    test_case,
                    iteration_mapping,
                    find_unused_params=("unused_params_model" in test_case.name),
                )

        @require_backend({"gloo", "nccl"})
        @require_backends_available({"gloo", "nccl"})
        @skip_if_lt_x_gpu(2)
        def test_ddp_uneven_input_join_disable(self):
            # tests that if net.join() with enable=False is specified, DDP works as
            # expected with even inputs.
            torch.manual_seed(self.rank)
            net = torch.nn.parallel.DistributedDataParallel(
                torch.nn.Linear(1, 1).cuda(self.rank), device_ids=[self.rank]
            )
            inp = torch.ones(1) * self.rank
            n_iters = 5
            world_size = dist.get_world_size()
            with net.join(enable=False):
                for _ in range(n_iters):
                    # Clear grads
                    grad = net.module.weight.grad
                    if grad is not None:
                        grad.requires_grad_(False)
                        grad.zero_()
                    out = net(inp)
                    loss = out.sum()
                    loss.backward()
                    # Validate gradients to ensure that we divide by the correct
                    # world_size when join mode is disabled.
                    expected_grad = sum(i for i in range(world_size)) / world_size
                    self.assertEqual(
                        net.module.weight.grad.item(), expected_grad
                    )

            join_config = net.ddp_uneven_inputs_config
            self.assertFalse(join_config.ddp_join_enabled)
            self.validate_net_equivalence(net)

        @require_backend({"gloo", "nccl"})
        @require_backends_available({"gloo", "nccl"})
        @skip_if_lt_x_gpu(2)
        def test_ddp_uneven_input_exception(self):
            # Tests that exceptions during training are correctly propagated by the
            # context manager.
            error_str = "Intentional error"

            class ExceptionModule(nn.Module):
                def __init__(self):
                    super().__init__()
                    self.param = nn.Parameter(torch.ones(1, requires_grad=True))

                def forward(self, _):
                    raise ValueError(error_str)

            exception_module = ExceptionModule()
            net = torch.nn.parallel.DistributedDataParallel(
                exception_module.cuda(self.rank), device_ids=[self.rank]
            )
            inp = torch.ones(1)
            with self.assertRaisesRegex(ValueError, error_str):
                with net.join():
                    out = net(inp)
                    loss = out.sum()
                    loss.backward()

        @require_backend({"gloo", "nccl"})
        @require_backends_available({"gloo", "nccl"})
        @skip_if_lt_x_gpu(4)
        def test_ddp_uneven_inputs_replicated_error(self):
            # Tests that the context manager errors out in SPMD mode.
            group = dist.new_group([0, 1])
            if self.rank < 2:
                model = nn.Linear(1, 1, bias=False)
                rank_to_device = {0: [0, 1], 1: [2, 3]}

                devices = rank_to_device[self.rank]
                net = torch.nn.parallel.DistributedDataParallel(
                    model.cuda(devices[0]), device_ids=devices, process_group=group
                )
                with self.assertRaisesRegex(
                    ValueError, r"DDP join\(\) API does not support Single-Process Multi-GPU"
                ):
                    with net.join():
                        pass
            # We need a barrier since otherwise non-participating processes exit too early
            # and cause a timeout.
            self._barrier(timeout=60)

        @require_backend({"nccl", "gloo"})
        @require_n_gpus_for_nccl_backend(int(os.environ["WORLD_SIZE"]), os.environ["BACKEND"])
        def test_broadcast_object_list(self):
            # Only set device for NCCL backend since it must use GPUs.
            backend = os.environ["BACKEND"]
            if backend == "nccl":
                # Case where rank != GPU device.
                next_rank = (self.rank + 1) % int(self.world_size)
                torch.cuda.set_device(next_rank)

            src_rank = 0
            objects = collectives_object_test_list if self.rank == src_rank else [None for _ in collectives_object_test_list]

            # Single object test
            single_obj_list = [objects[0]]
            if self.rank != src_rank:
                self.assertNotEqual(single_obj_list[0], collectives_object_test_list[0])
            dist.broadcast_object_list(single_obj_list, src=0)
            self.assertEqual(single_obj_list[0], collectives_object_test_list[0])

            # Multiple input objects test
            if self.rank != src_rank:
                self.assertNotEqual(objects, collectives_object_test_list)
            dist.broadcast_object_list(objects, src=0)
            self.assertEqual(objects, collectives_object_test_list)

        @require_backend({"gloo", "nccl"})
        @require_backends_available({"gloo", "nccl"})
        @skip_if_lt_x_gpu(2)
        def test_ddp_ignore_params_arg(self):
            class TestModel(nn.Module):
                def __init__(self, rank):
                    self.rank = rank
                    super(TestModel, self).__init__()
                    self.fc1 = nn.Linear(1, 1, bias=False)
                    # Proxy that will be materialized to another architecture later.
                    # (after wrapping model with DDP)
                    if self.rank == 0:
                        self.fc2 = nn.Linear(1, 10, bias=False)
                    else:
                        self.fc2 = nn.Linear(10, 10, bias=False)

                def forward(self, x):
                    x = self.fc1(x)
                    x = self.fc2(x)
                    return x

            device_id = self.rank
            # Ensure the test works for both find_unused_parameter and broadcast_buffer settings.
            for (find_unused, broadcast_buffers) in itertools.product([False, True], [False, True]):
                model = TestModel(self.rank).float().to(device_id)
                # Note that the model can have different shape buffers if we pass
                # them in to be ignored as well.
                model.fc2.register_buffer(
                    "ignore_buffer", torch.zeros(5 + self.rank, device=self.rank)
                )
                proxy_params = list(model.fc2.parameters())
                proxy_buffers = list(model.fc2.buffers())
                model_fc2_name = [
                    module_name
                    for module_name, module in model.named_modules()
                    if module is model.fc2
                ][0]
                proxy_param_names = [
                    f"{model_fc2_name}.{param_name}"
                    for param_name, _ in model.fc2.named_parameters()
                ]
                proxy_buffer_names = [
                    f"{model_fc2_name}.{buf_name}"
                    for buf_name, _ in model.fc2.named_buffers()
                ]
                # Specify that we should ignore proxy_params since it will be
                # materialized later.
                torch.nn.parallel.DistributedDataParallel._set_params_and_buffers_to_ignore_for_model(
                    model, proxy_param_names + proxy_buffer_names
                )
                ddp = torch.nn.parallel.DistributedDataParallel(
                    model,
                    device_ids=[device_id],
                    find_unused_parameters=find_unused,
                    broadcast_buffers=broadcast_buffers,
                )
                # Materialize new params. These are not registered in DDP and thus
                # don't have autograd hooks installed on them.
                ddp.module.fc2 = nn.Linear(1, 1, bias=False).to(device_id)
                # local model with the new materialized parameters.
                local_model = copy.deepcopy(ddp.module).cuda(self.rank)

                inp = torch.ones(1, dtype=torch.float).to(device_id) * (self.rank + 1)
                for i in range(6):
                    ddp(inp).sum().backward()
                    local_model(inp).sum().backward()
                    # materialized param grad is not touched by DDP, so its grad should
                    # be the same as if running locally.
                    for materialized_param, local_param in zip(
                        ddp.module.fc2.parameters(), local_model.fc2.parameters()
                    ):
                        self.assertEqual(materialized_param.grad, local_param.grad)

                    # fc1 parameter grad should still be different, due to allreduce.
                    for synced_param, local_param in zip(
                        ddp.module.fc1.parameters(), local_model.fc1.parameters()
                    ):
                        self.assertFalse(synced_param.grad == local_param.grad)

                    # Proxy module grad should not be touched
                    for proxy_param in proxy_params:
                        self.assertTrue(proxy_param.grad is None)

                # Synchronize since we run multiple iterations of this test, to
                # isolate failure hangs.
                torch.cuda.synchronize(device=self.rank)

        @require_backend({"gloo", "nccl"})
        @require_backends_available({"gloo", "nccl"})
        @skip_if_lt_x_gpu(2)
        def test_ddp_unused_params_rebuild_buckets_exception(self):
            class ToyModel(nn.Module):
                def __init__(self):
                    super(ToyModel, self).__init__()
                    self.net1 = nn.Linear(10, 10, bias=False)
                    self.net2 = nn.Linear(10, 10, bias=False)

                def forward(self, x):
                    return self.net1(x)

            ddp = torch.nn.parallel.DistributedDataParallel(
                ToyModel().cuda(self.rank), device_ids=[self.rank]
            )
            for i in range(2):
                inp = torch.rand(1, 10)
                if i > 0:
                    # On 2nd iteration, this will fail during rebuild_buckets,
                    # but we should report an error regarding unused parameters
                    # since that is the underlying root cause.
                    with self.assertRaisesRegex(
                        RuntimeError,
                        "Expected to have finished reduction in the prior iteration",
                    ):
                        ddp(inp).sum().backward()
                else:
                    ddp(inp).sum().backward()

        @require_backend({"gloo", "nccl"})
        @require_backends_available({"gloo", "nccl"})
        @skip_if_lt_x_gpu(2)
        def test_ddp_shared_grad_acc_unused_params(self):
            # When find_unused_parameters=True, ensure we mark unused parameters
            # even if they share gradient accumulators.
            class ToyModel(nn.Module):
                def __init__(self):
                    super(ToyModel, self).__init__()
                    # net1, bias, and net1.bias are all unused params.
                    self.net1 = nn.Linear(10, 5, bias=False)
                    self.bias = nn.Parameter(torch.zeros(5))
                    # net1.bias and self.bias are names for the same underlying
                    # parameter, so they share the same grad acc. This caused
                    # the bug reported in https://github.com/pytorch/pytorch/issues/41324.
                    self.net1.bias = self.bias
                    self.net2 = nn.Linear(10, 5)

                def forward(self, x):
                    return self.net2(x)

            torch.cuda.set_device(self.rank)
            model = ToyModel().to(torch.cuda.current_device())
            ddp_model = torch.nn.parallel.DistributedDataParallel(
                model, device_ids=[self.rank], find_unused_parameters=True
            )
            inp = torch.randn(20, 10, device=self.rank)
            for i in range(6):
                out = ddp_model(inp)
                loss = out.sum()
                loss.backward()

        @require_backend({"gloo", "nccl"})
        @require_backends_available({"gloo", "nccl"})
        @skip_if_lt_x_gpu(2)
        def test_ddp_device(self):
            m = nn.Linear(10, 10).to(self.rank)
            expected_len = 2

            class TensorWrapper:
                __slots__ = ['t', 'moved_to_gpu']

                def __init__(self, t):
                    self.t = t
                    self.moved_to_gpu = False

            # Handlers for specific types of validation we want to do based on
            # the input type.

            def tuple_and_list_validator(x):
                self.assertTrue(len(x), expected_len)
                self.assertEqual(1, len(set(t.device for t in x)))
                self.assertEqual(x[0].device.index, self.rank)
                return x[0] + x[1]

            def namedtuple_validator(x):
                self.assertEqual(x._fields, EXPECTED_FIELDS)
                self.assertEqual(x.a.device.index, x.b.device.index)
                self.assertEqual(x.a.device.index, self.rank)
                return x.a + x.b

            def custom_type_validator(x):
                self.assertTrue(x.moved_to_gpu or (str(x.t.device) == "cpu"))
                x.t = x.t.to(self.rank)
                x.moved_to_gpu = True
                return x.t

            def dict_validator(x):
                self.assertTrue(EXPECTED_FIELDS[0] in x.keys())
                self.assertTrue(EXPECTED_FIELDS[1] in x.keys())
                self.assertEqual(1, len(set(t.device for t in x.values())))
                self.assertEqual(x[EXPECTED_FIELDS[0]].device.index, self.rank)
                return x[EXPECTED_FIELDS[0]] + x[EXPECTED_FIELDS[1]]

            validators = {
                TensorWrapper: custom_type_validator,
                tuple: tuple_and_list_validator,
                list: tuple_and_list_validator,
                TestNamedTupleInput_0: namedtuple_validator,
                TestNamedTupleInput_1: namedtuple_validator,
                dict: dict_validator,
            }

            class ToyModel(torch.nn.Module):
                def __init__(_self):  # noqa: B902
                    super().__init__()
                    _self.lin = nn.Linear(10, 10, bias=False)

                def forward(_self, x, expected_type):  # noqa: B902
                    # Similar to scatter, the recursive to in the single-device
                    # case does not move tensors if they are in a custom type.
                    self.assertTrue(isinstance(x, expected_type))
                    fwd_tensor = validators[expected_type](x)
                    return _self.lin(fwd_tensor)

            model = torch.nn.parallel.DistributedDataParallel(
                ToyModel().to(self.rank), device_ids=[self.rank]
            )

            def train_iter(inp, input_type):
                for _ in range(4):
                    out = model(inp, input_type)
                    out.sum().backward()

            # CPU tuple input, should be moved to the proper device before call
            # to forward.
            inp = tuple(torch.randn(10, 10) for _ in range(expected_len))
            train_iter(inp, tuple)

            # List CPU input, should be moved to proper device before call to
            # forward.
            inp = [torch.randn(10, 10) for _ in range(expected_len)]
            train_iter(inp, list)
            # Custom type containing tensor. The type is maintained, but the
            # device is not propagated (which is what happens with scatter too)
            inp = TensorWrapper(torch.randn(10, 10))
            train_iter(inp, TensorWrapper)
            # NamedTuple input. The type should be maintained and tensor inputs
            # should be moved to the correct device as in scatter.
            batch = 5
            dim = 10
            a = torch.rand(batch, dim)
            b = torch.rand(batch, dim)

            inp = TestNamedTupleInput_0(a, b)
            train_iter(inp, type(inp))

            inp = TestNamedTupleInput_1(a, b)
            train_iter(inp, type(inp))

            # dictionary input.
            inp = {
                EXPECTED_FIELDS[0]: a,
                EXPECTED_FIELDS[1]: b,
            }
            train_iter(inp, type(inp))

        @require_backend({"gloo", "nccl"})
        @require_backends_available({"gloo", "nccl"})
        @skip_if_lt_x_gpu(2)
        def test_ddp_namedtuple(self):
            batch = 5
            dim = 10

            a = torch.rand(batch, dim, device=self.rank)
            b = torch.rand(batch, dim, device=self.rank)

            class NamedTupleModule(torch.nn.Module):
                def __init__(_self):  # noqa
                    super().__init__()
                    _self.lin = nn.Linear(10, 1)

                def forward(_self, input, expected_type):  # noqa
                    # Without NamedTuple support, this would be of type tuple.
                    self.assertTrue(
                        isinstance(input, expected_type),
                        f"Expected type {expected_type} but got {type(input)}",
                    )
                    self.assertEqual(input._fields, EXPECTED_FIELDS)
                    self.assertEqual(a, input.a)
                    self.assertEqual(b, input.b)
                    return _self.lin(torch.mul(input.a, input.b))

            model = torch.nn.parallel.DistributedDataParallel(
                NamedTupleModule().cuda(self.rank), device_ids=[self.rank]
            )
            inp = TestNamedTupleInput_0(a, b)
            # The following would fail if DDP does not propagate NamedTuples correctly.
            model(inp, type(inp))

            inp = TestNamedTupleInput_1(a, b)
            model(inp, type(inp))

        @require_backend({"gloo", "nccl"})
        @require_backends_available({"gloo", "nccl"})
        @skip_if_lt_x_gpu(2)
        @skip_if_rocm
        def test_ddp_control_flow_same_across_ranks(self):
            # Control flow that is the same across ranks.
            batch = 20
            dim = 10

            class ToyModel(nn.Module):
                def __init__(self):
                    super(ToyModel, self).__init__()
                    self.lin1 = nn.Linear(10, 10, bias=False)
                    self.lin2 = nn.Linear(10, 10, bias=False)

                def forward(self, x):
                    # Second layer is used dependent on input x.
                    use_second_layer = torch.equal(
                        x, torch.ones(batch, dim, device=x.device)
                    )
                    if use_second_layer:
                        return self.lin2(F.relu(self.lin1(x)))
                    else:
                        return F.relu(self.lin1(x))

            world_size = dist.get_world_size()
            torch.cuda.set_device(self.rank)
            model = torch.nn.parallel.DistributedDataParallel(
                ToyModel().cuda(self.rank),
                device_ids=[self.rank],
                find_unused_parameters=True,
            )
            random_input = torch.randn(batch, dim, device=self.rank)
            ones_input = torch.ones(batch, dim, device=self.rank)
            for i in range(6):
                if i % 2 == 0:
                    out = model(random_input)
                else:
                    out = model(ones_input)
                loss = out.sum()
                loss.backward()
                # On even iterations, 2nd param goes unused, on odd iterations,
                # it is used.
                local_used_maps = model.reducer._get_local_used_maps()
                if i % 2 == 0:
                    expected = torch.tensor([world_size, 0], device=self.rank, dtype=torch.int32)
                else:
                    expected = torch.tensor([world_size, world_size], device=self.rank, dtype=torch.int32)

                # Validate parameter usage.
                variable_usage_tensor = local_used_maps[0]
                self.assertEqual(variable_usage_tensor, expected)

            # Validate appropriate error message when DDP is used with
            # find_unused_parameters=False.
            model = torch.nn.parallel.DistributedDataParallel(
                ToyModel().cuda(self.rank),
                device_ids=[self.rank],
                find_unused_parameters=False,
            )
            for i in range(2):
                with self.assertRaisesRegex(
                    RuntimeError,
                    "Expected to have finished reduction in the prior iteration before starting a new one",
                ) if i == 1 else suppress():
                    loss = model(random_input).sum()
                    loss.backward()

        @require_backend({"gloo", "nccl"})
        @require_backends_available({"gloo", "nccl"})
        @skip_if_lt_x_gpu(2)
        @skip_if_rocm
        def test_ddp_control_flow_different_across_ranks(self):
            # Control flow that is different across ranks.
            batch = 20
            dim = 10

            class ToyModel(nn.Module):
                def __init__(self, rank):
                    super(ToyModel, self).__init__()
                    self.lin1 = nn.Linear(10, 10, bias=False)
                    self.lin2 = nn.Linear(10, 10, bias=False)
                    self.rank = rank

                def forward(self, x):
                    # Control-flow that is rank and input dependent for the
                    # model.
                    use_second_layer = (
                        torch.equal(x, torch.ones(batch, dim, device=x.device))
                        and self.rank == 1
                    )

                    if use_second_layer:
                        return self.lin2(F.relu(self.lin1(x)))
                    else:
                        return F.relu(self.lin1(x))

            world_size = dist.get_world_size()
            torch.cuda.set_device(self.rank)
            model = torch.nn.parallel.DistributedDataParallel(
                ToyModel(self.rank).cuda(self.rank),
                device_ids=[self.rank],
                find_unused_parameters=True,
            )
            random_input = torch.randn(batch, dim, device=self.rank)
            ones_input = torch.ones(batch, dim, device=self.rank)
            for i in range(6):
                if i % 2 == 0:
                    out = model(random_input)
                else:
                    out = model(ones_input)
                loss = out.sum()
                loss.backward()
                # On even iterations, 2nd param goes unused, on odd iterations,
                # it is used only on rank 1.
                local_used_maps = model.reducer._get_local_used_maps()

                if i % 2 == 0:
                    expected = torch.tensor([world_size, 0], device=self.rank, dtype=torch.int32)
                else:
                    expected = torch.tensor([world_size, 1], device=self.rank, dtype=torch.int32)

                variable_usage_tensor = local_used_maps[0]
                # Validate parameter usage. On odd iterations, 2nd param is only
                # used on rank 1.
                self.assertEqual(variable_usage_tensor, expected)

            # Validate appropriate error message when DDP is used with
            # find_unused_parameters=False.
            model = torch.nn.parallel.DistributedDataParallel(
                ToyModel(self.rank).cuda(self.rank),
                device_ids=[self.rank],
                find_unused_parameters=False,
            )
            for i in range(2):
                with self.assertRaisesRegex(
                    RuntimeError,
                    "Expected to have finished reduction in the prior iteration before starting a new one",
                ) if i == 1 else suppress():
                    loss = model(random_input).sum()
                    loss.backward()

        @require_backend({"gloo"})
        @unittest.skipIf(BACKEND == "nccl", "NCCL does not support scatter")
        def test_scatter_object_list(self):
            src_rank = 0
            scatter_list = (
                collectives_object_test_list
                if self.rank == src_rank
                else [None for _ in collectives_object_test_list]
            )
            world_size = dist.get_world_size()
            scatter_list = scatter_list[: world_size]
            i = 0
            while len(scatter_list) < world_size:
                scatter_list.append(scatter_list[i])
                i += 1

            output_obj_list = [None]
            dist.scatter_object_list(output_obj_list, scatter_list, src=src_rank)
            self.assertEqual(
                output_obj_list[0],
                collectives_object_test_list[self.rank % len(collectives_object_test_list)],
            )
            # Ensure errors are raised upon incorrect arguments.
            with self.assertRaisesRegex(
                RuntimeError,
                "Expected argument scatter_object_output_list to be a list of size at least 1.",
            ):
                dist.scatter_object_list([], scatter_list, src=src_rank)<|MERGE_RESOLUTION|>--- conflicted
+++ resolved
@@ -3155,25 +3155,31 @@
         @unittest.skipIf(
             BACKEND == "nccl", "nccl does not support DDP on CPU models"
         )
-        def test_ddp_logging_data(self):
+        def test_ddp_logging_data_cpu(self):
             model_DDP = copy.deepcopy(DDP_NET)
             model_DDP = nn.parallel.DistributedDataParallel(model_DDP)
             ddp_logging_data = model_DDP.get_ddp_logging_data()
             self.assertEqual(ddp_logging_data.world_size, dist.get_world_size())
             self.assertEqual(ddp_logging_data.rank, dist.get_rank())
             self.assertEqual(ddp_logging_data.module_name, 'Net')
-<<<<<<< HEAD
             self.assertEqual(ddp_logging_data.device_ids, "")
-=======
-            self.assertEqual(ddp_logging_data.device_ids, [])
-            # output_device is -1 in default if it is not set, e.g.
-            # output_device of CPU training is -1.
->>>>>>> a72bdbae
-            self.assertEqual(ddp_logging_data.output_device, -1)
+            self.assertEqual(ddp_logging_data.output_device, "")
             self.assertEqual(ddp_logging_data.broadcast_buffers, True)
             self.assertEqual(ddp_logging_data.bucket_cap_mb, 25)
             self.assertEqual(ddp_logging_data.find_unused_parameters, False)
             self.assertEqual(ddp_logging_data.gradient_as_bucket_view, False)
+
+        @unittest.skipIf(BACKEND != 'nccl' and BACKEND != 'gloo',
+                         "Only Nccl & Gloo backend support DistributedDataParallel")
+        @skip_if_no_gpu
+        def test_ddp_logging_data_gpu(self):
+            group, group_id, rank = self._init_global_test()
+            model_DDP = copy.deepcopy(DDP_NET)
+            model_DDP.cuda(rank)
+            model_DDP = nn.parallel.DistributedDataParallel(model_DDP, device_ids=[rank])
+            ddp_logging_data = model_DDP.get_ddp_logging_data()
+            self.assertEqual(ddp_logging_data.device_ids, str(rank))
+            self.assertEqual(ddp_logging_data.output_device, str(rank))
 
         @skipIfNoTorchVision
         def test_SyncBatchNorm_process_group(self):
