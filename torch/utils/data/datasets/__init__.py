from .batchdataset import BatchIterableDataset
from .collatedataset import CollateIterableDataset
from .samplerdataset import SamplerIterableDataset
from .listdirfilesdataset import ListDirFilesIterableDataset
from .loadfilesfromdiskdataset import LoadFilesFromDiskIterableDataset
from .readfilesfromtardataset import ReadFilesFromTarIterableDataset
from .readfilesfromzipdataset import ReadFilesFromZipIterableDataset
from .routeddecoderdataset import RoutedDecoderIterableDataset

<<<<<<< HEAD
__all__ = ['ListDirFilesIterableDataset', 'LoadFilesFromDiskIterableDataset', 'ReadFilesFromTarIterableDataset',
           'ReadFilesFromZipIterableDataset', 'RoutedDecoderIterableDataset']
=======
__all__ = ['BatchIterableDataset', 'CollateIterableDataset', 'ListDirFilesIterableDataset',
           'LoadFilesFromDiskIterableDataset', 'SamplerIterableDataset',
           'ListDirFilesIterableDataset', 'LoadFilesFromDiskIterableDataset', 'ReadFilesFromTarIterableDataset',
           'ReadFilesFromZipIterableDataset']
>>>>>>> 19cc7c3d
<|MERGE_RESOLUTION|>--- conflicted
+++ resolved
@@ -7,12 +7,7 @@
 from .readfilesfromzipdataset import ReadFilesFromZipIterableDataset
 from .routeddecoderdataset import RoutedDecoderIterableDataset
 
-<<<<<<< HEAD
-__all__ = ['ListDirFilesIterableDataset', 'LoadFilesFromDiskIterableDataset', 'ReadFilesFromTarIterableDataset',
-           'ReadFilesFromZipIterableDataset', 'RoutedDecoderIterableDataset']
-=======
 __all__ = ['BatchIterableDataset', 'CollateIterableDataset', 'ListDirFilesIterableDataset',
            'LoadFilesFromDiskIterableDataset', 'SamplerIterableDataset',
            'ListDirFilesIterableDataset', 'LoadFilesFromDiskIterableDataset', 'ReadFilesFromTarIterableDataset',
-           'ReadFilesFromZipIterableDataset']
->>>>>>> 19cc7c3d
+           'ReadFilesFromZipIterableDataset', 'RoutedDecoderIterableDataset']