#include <ATen/native/TensorAdvancedIndexing.h>
#include <ATen/native/IndexingUtils.h>

#include <ATen/ATen.h>
#include <ATen/NativeFunctions.h>
#include <ATen/ExpandUtils.h>
#include <ATen/MemoryOverlap.h>
#include <ATen/native/TensorIterator.h>
#include <ATen/AccumulateType.h>
#include <ATen/cuda/detail/IndexUtils.cuh>
#include <ATen/cuda/CUDAUtils.h>

#include <THC/THCDeviceUtils.cuh>
#include <THC/THCGeneral.h>
#include <THC/THCTensorSort.cuh>
#include <ATen/cuda/CUDAContext.h>
#include <THC/THCThrustAllocator.cuh>
#include <thrust/execution_policy.h>
#include <thrust/sort.h>
#include <thrust/transform.h>
#include <THC/THCAtomics.cuh>

#include <cub/cub.cuh>

#include <c10/macros/Macros.h>

namespace {

template <typename scalar_t, int SZ>
__global__ void indexing_backward_kernel(
  int64_t* sorted_indices, int64_t* indices, scalar_t* grad_output, scalar_t* grad_weight,
  int64_t numel, int64_t stride, int64_t stride_before, int64_t outer_dim) {
//numel is total number of flattened indices, not expanded to dimensions that are not indexed.
//stride is the cumulative size of the not-indexed last dimensions
//stride_before is the stride of the dimension immediately preceding first indexed dimension
//if indexing starts from the 0th dimension, stride_before does not matter because blockIdx.z will be 0 in this case
//outer_dim is number of elements in the first unindexed dimensions
  using accscalar_t = at::acc_type<scalar_t, true>;

  // Each warp is responsible for an input into the LookupTable.
  // If the preceding input has the same destination index as this input, then the warp
  // exits immediately. The warp also processes subsequent inputs with the
  // same value.
  //
  // Input Warp
  // 1     <warp 1>
  // 1     <warp 1> (<warp 2> exits without doing any work)
  // 5     <warp 3>
  // 8     <warp 4>

  // Number of values processed by each thread (grain size)
  for (int64_t z = blockIdx.z; z < outer_dim; z += gridDim.z){
    int64_t idx = blockIdx.x * blockDim.y + threadIdx.y;
    if (idx < numel
        && (idx == 0 || sorted_indices[idx] != sorted_indices[idx - 1])){
      do {
        int64_t start_feature = threadIdx.x + blockIdx.y * blockDim.x * SZ;
        const int64_t weight_row = ((int64_t) sorted_indices[idx]) * stride + z * stride_before;
        const int64_t grad_row = ((int64_t) indices[idx]) * stride + z * numel * stride;
        const accscalar_t scale = (accscalar_t)1.0;

        accscalar_t gradient[SZ];
        accscalar_t weight[SZ];

        while (start_feature < stride) {
          #pragma unroll
          for (int ii = 0; ii < SZ; ii++) {
            int64_t feature_dim = start_feature + ii * C10_WARP_SIZE;
            if (feature_dim < stride) {
              gradient[ii] = static_cast<accscalar_t>(grad_output[grad_row + feature_dim]);
              weight[ii] = static_cast<accscalar_t>(grad_weight[weight_row + feature_dim]);
            }
          }

          #pragma unroll
          for (int ii = 0; ii < SZ; ii++) {
            weight[ii] += gradient[ii] * scale;
          }

          #pragma unroll
          for (int ii = 0; ii < SZ; ii++) {
            int64_t feature_dim = start_feature + ii * C10_WARP_SIZE;
            if (feature_dim < stride) {
                grad_weight[weight_row + feature_dim] = static_cast<scalar_t>(weight[ii]);
            }
          }
          start_feature += gridDim.y * blockDim.x * SZ;
        }

        idx++;
      } while (idx < numel && sorted_indices[idx] == sorted_indices[idx - 1]);
    }
  }
}


}


namespace at { namespace native {

static Tensor wrapIndexOnce(const Tensor & index, int64_t dim, int64_t dim_size, bool check_range=true) {
//we don't need to check range in backward - if there were out of bounds indices forward should already have errored out
  if (index.numel() != 0 && check_range) {
    auto max_idx = index.max().item<int64_t>();
    auto min_idx = index.min().item<int64_t>();
    if (max_idx >= dim_size) {
      TORCH_CHECK_INDEX(false, "index ", max_idx, " is out of bounds for dimension ", dim, " with size ", dim_size);
    }
    if (min_idx < -dim_size) {
      TORCH_CHECK_INDEX(false, "index ", min_idx, " is out of bounds for dimension ", dim, " with size ", dim_size);
    }
  }
  return index.remainder(dim_size);
}

static std::vector<int64_t> computeLinearStride(const Tensor & tensor) {
  // computes the stride as if tensor were contiguous
  auto sizes = tensor.sizes();
  std::vector<int64_t> stride(tensor.dim());
  stride[tensor.dim() - 1] = 1;
  std::partial_sum(sizes.rbegin(), sizes.rend() - 1, stride.rbegin() + 1, std::multiplies<int64_t>());
  return stride;
}

static std::tuple<Tensor, int64_t, int64_t, int64_t>
computeLinearIndex(const Tensor & src, TensorList indices, bool check_range) {
  auto strides = computeLinearStride(src);
  const auto& backend = src.type().backend();

  // Compute the linear index by multiplying the indexing tensors by the
  // stride and summing them. All the indexing tensors have the same shape at
  // this point. We also compute the number of dimensions before and after that
  // are not being index.
  Tensor linearIndex;
  int64_t emptyBefore = 0, emptyAfter = 0, nElemBefore = 1, nElemAfter = 1, strideBefore =0;
  for (auto i = decltype(src.dim()){0}; i < src.dim(); i++) {
    if (indices[i].defined()) {
      // Cast index to the longType matching src's backend
      // This allows us to support ie indexing a cuda tensor with a cpu tensor
      Tensor index = (wrapIndexOnce(indices[i], i, src.size(i), check_range) * strides[i]).toBackend(backend);
      if (linearIndex.defined()) {
        linearIndex += index;
      } else {
        linearIndex = index;
        if (i>0) {
           strideBefore = src.stride(i-1); // stride after undefined dimensions
        }
      }
    } else if (linearIndex.defined()) {
      emptyAfter++;
      nElemAfter *= src.size(i);
    } else {
      emptyBefore++;
      nElemBefore *= src.size(i);
    }
  }

  return std::make_tuple(std::move(linearIndex), nElemBefore, strideBefore, nElemAfter);
}


static std::tuple<Tensor, Tensor, int64_t, int64_t, int64_t, std::vector<int64_t>> makeLinearIndex(Tensor self, TensorList orig, bool check_range) {
  checkIndexTensorTypes(orig);
  // first expand BoolTensor (masks) or ByteTensor (masks) into 1 or more LongTensors
  auto indices = expandTensors(self, orig);
  // next broadcast all index tensors together
  indices = expand_outplace(indices);
  // add missing null Tensors so that it matches self.dim()
  while (indices.size() < (size_t)self.dim()) {
    indices.emplace_back();
  }
  // if the non-null indices are not all adjacent, transpose self and indices
  // together so that they're adjacent at the front
  std::vector<int64_t> inversePerm;
  if (!hasContiguousSubspace(indices)) {
    std::tie(self, indices, inversePerm) = transposeToFrontAndInvPerm(self, indices);
  }
  int64_t nElemBefore, strideBefore, nElemAfter;
  Tensor linearIndex;
  std::tie(linearIndex, nElemBefore, strideBefore, nElemAfter) = computeLinearIndex(self, indices, check_range);
  return std::make_tuple(linearIndex, self, nElemBefore, strideBefore, nElemAfter, inversePerm);
}


namespace {
void index_put_accum_kernel(Tensor & self, TensorList indices, const Tensor & value, bool unsafe) {
  if (indices.size() > (size_t)self.dim()) {
    TORCH_CHECK_INDEX(false, "too many indices for tensor of dimension ", self.dim(), " (got ", indices.size(), ")");
  }
  auto value_ = value.contiguous();
  Tensor linearIndex, expandedValue, src;
  int64_t nElemBefore, strideBefore, sliceSize;
  std::vector<int64_t> inversePerm;
  std::tie(linearIndex, src, nElemBefore, strideBefore, sliceSize, inversePerm) = makeLinearIndex(self, indices, !unsafe);
  int64_t num_indices = linearIndex.numel();
  if (num_indices > 0 && sliceSize > 0) {
      const bool permuted = !src.is_contiguous();
      auto src_ = permuted ? src.contiguous() : src;
      linearIndex = linearIndex.reshape(-1);
      auto sorted_indices = at::empty_like(linearIndex, LEGACY_CONTIGUOUS_MEMORY_FORMAT);
      auto orig_indices = at::empty_like(linearIndex, LEGACY_CONTIGUOUS_MEMORY_FORMAT);
      using device_ptr = thrust::device_ptr<int64_t>;
      const cudaStream_t stream = at::cuda::getCurrentCUDAStream();

      linearIndex.floor_divide_(sliceSize);
      {
      sorted_indices.copy_(linearIndex);
      auto allocator = THCThrustAllocator(globalContext().lazyInitCUDA());
      auto policy = thrust::cuda::par(allocator).on(stream);

      // Fill sortedOrigIndices with sequential indices
      const auto count_iter = thrust::counting_iterator<int64_t>(0);
      auto orig_data = device_ptr(orig_indices.data_ptr<int64_t>());
      thrust::copy(policy, count_iter, count_iter + num_indices, orig_data);

      // Sort the inputs into sorted with the corresponding indices; we
      // don't need a stable or multidimensional sort, so just use Thrust
      // directly
      // Sort; a stable sort is not required
      // NB - not passing comparator causes thrust to use radix sort, and it hurts perf A LOT, at least for medium (few K) sized indices
      auto sorted_data = device_ptr(sorted_indices.data_ptr<int64_t>());
      thrust::sort_by_key(policy, sorted_data, sorted_data + num_indices, orig_data, ThrustLTOp<int64_t>());
      }
      TORCH_INTERNAL_ASSERT(linearIndex.numel()*sliceSize*nElemBefore == value.numel(), "number of flattened indices did not match number of elements in the value tensor", linearIndex.numel()*sliceSize*nElemBefore, value.numel());
      const int UNROLL = 4;
      const int indices_per_block = 4;
      dim3 grid(THCCeilDiv(num_indices, (int64_t) indices_per_block),
           std::min<int>(at::cuda::getCurrentDeviceProperties()->maxGridSize[1], THCCeilDiv(sliceSize, (int64_t) (C10_WARP_SIZE*UNROLL))),
           std::min(std::max<int>(1,nElemBefore), at::cuda::getCurrentDeviceProperties()->maxGridSize[2]));
      dim3 block(C10_WARP_SIZE, indices_per_block);

      AT_DISPATCH_ALL_TYPES_AND3(at::ScalarType::Half, at::ScalarType::Bool, at::ScalarType::BFloat16,
      value_.scalar_type(), "indexing_backward", [&] {
      AT_SKIP_BFLOAT16_IF_NOT_ROCM(scalar_t, "indexing_backward", [&] {
      indexing_backward_kernel<scalar_t, UNROLL><<<grid, block, 0, stream>>>(
        sorted_indices.data_ptr<int64_t>(),
        orig_indices.data_ptr<int64_t>(),
        value_.data_ptr<scalar_t>(),
        src_.data_ptr<scalar_t>(),
        num_indices,
        sliceSize,
        strideBefore,
        nElemBefore);
      });
      });
      AT_CUDA_CHECK(cudaGetLastError());
      if (permuted)
          self.copy_(src_.permute(inversePerm));
  }
}

REGISTER_CUDA_DISPATCH(index_put_accum_stub, &index_put_accum_kernel);
} //anonymous


// Check tensor dimensions for index operations, and return the slice size.
static ptrdiff_t getSliceSize(const Tensor & dst,
                              int dim,
                              const Tensor & index,
                              const Tensor & src)
{
  int dstDims = dst.dim();
  int srcDims = src.dim();

  TORCH_CHECK(index.dim() <= 1, "Index must be vector or scalar");

  ptrdiff_t dstSliceSize = 1;
  TORCH_CHECK(dim >= 0 && dim < dstDims, "Indexing dim ", dim, " is out of bounds");
  for (int d = 0; d < dstDims; d++) {
    if (d != dim) {
      dstSliceSize *= dst.size(d);
    }
  }

  TORCH_CHECK(dim < srcDims, "Indexing dim ", dim, " is out of bounds");
  TORCH_CHECK(index.numel() == src.size(dim),
             "length of src.size[dim] is not equal to length of indices");

  ptrdiff_t srcSliceSize = 1;
  bool mismatch = false;

  if (dstDims != srcDims) mismatch = true;

  for (int d = 0; d < srcDims; d++) {
    if (d != dim) {
      srcSliceSize *= src.size(d);
      if (!mismatch && dst.size(d) != src.size(d)) mismatch = true;
    }
  }

  TORCH_CHECK(dstSliceSize == srcSliceSize,
             "Source/destination tensor have different slice sizes (%ld vs %ld)",
             dstSliceSize, srcSliceSize);

  if (mismatch) {
    TORCH_WARN_ONCE(
        "Warning: source/destination slices have same size but different "
        "shape for an index operation.  This behavior is deprecated.\n");
  }

  return dstSliceSize;
}

// We prefer this kernel to avoid reloading index points if the number
// of indices is a small number.
// This kernel in fact works for all choices of problem size, but if
// the number of indices chosen is large, then the
// indexAddLargeIndex kernel is a better choice to increase
// parallelism.
template <typename T, typename IndexType, int DstDim, int SrcDim, int IdxDim>
__global__ void indexAddSmallIndex(cuda::detail::TensorInfo<T, IndexType> dst,
                                   cuda::detail::TensorInfo<T, IndexType> src,
                                   cuda::detail::TensorInfo<int64_t, IndexType> indices,
                                   int dstAddDim,
                                   int srcAddDim,
                                   IndexType innerSize,
                                   int64_t dstAddDimSize,
                                   T alpha) {
  // In order to avoid reloading the index that we are copying, load
  // it once to handle all of the points that are being selected, so
  // it can be reused as much as possible. This kernel is chosen when
  // this is a good choice (small number of chosen indices), since
  // re-accessing indices in addition to src elements can be slow.
  for (IndexType srcIndex = 0; srcIndex < indices.sizes[0]; ++srcIndex) {
    // Lua indices begin at 1
    IndexType dstIndex =
        indices.data[cuda::detail::IndexToOffset<int64_t, IndexType, IdxDim>::get(srcIndex, indices)];
    CUDA_KERNEL_ASSERT(dstIndex < dstAddDimSize);

    // We stride over the output ignoring the indexed dimension
    // (innerSize), whose offset calculation is handled differently
    for (IndexType linearIndex = blockIdx.x * blockDim.x + threadIdx.x;
         linearIndex < innerSize;
         linearIndex += gridDim.x * blockDim.x) {
      IndexType dstOffset =
          cuda::detail::IndexToOffset<T, IndexType, DstDim>::get(linearIndex, dst);
      dstOffset += dstIndex * dst.strides[dstAddDim];

      IndexType srcOffset =
          cuda::detail::IndexToOffset<T, IndexType, SrcDim>::get(linearIndex, src);
      srcOffset += srcIndex * src.strides[srcAddDim];

      gpuAtomicAddNoReturn(&dst.data[dstOffset], alpha * src.data[srcOffset]);
    }
  }
}

// We prefer this kernel to balance parallelism across index points,
// if there are a large number of indices.
// This kernel in fact works for all choices of problem size, but if
// the number of indices chosen is small, then the
// indexAddSmallIndex kernel is a better choice to reduce memory
// accesses.
template <typename T, typename IndexType, int DstDim, int SrcDim, int IdxDim,
          bool IndexIsMajor>
__global__ void indexAddLargeIndex(cuda::detail::TensorInfo<T, IndexType> dst,
                                   cuda::detail::TensorInfo<T, IndexType> src,
                                   cuda::detail::TensorInfo<int64_t, IndexType> indices,
                                   int dstAddDim,
                                   int srcAddDim,
                                   IndexType totalSize,
                                   IndexType innerSize,
                                   int64_t dstAddDimSize,
                                   T alpha) {
  // We stride over the output including the indexed dimension
  // (totalSize), and calculate the destination index point based on that
  for (IndexType linearIndex = blockIdx.x * blockDim.x + threadIdx.x;
       linearIndex < totalSize;
       linearIndex += gridDim.x * blockDim.x) {
    IndexType srcIndex, elementInSlice;
    if (IndexIsMajor) {
      srcIndex = linearIndex / innerSize;
      elementInSlice = linearIndex % innerSize;
    }
    else {
      elementInSlice = linearIndex / innerSize;
      srcIndex = linearIndex % innerSize;
    }

    // Lua indices begin at 1
    IndexType dstIndex =
        indices.data[cuda::detail::IndexToOffset<int64_t, IndexType, IdxDim>::get(srcIndex, indices)];
    CUDA_KERNEL_ASSERT(dstIndex < dstAddDimSize);

    IndexType dstOffset =
      cuda::detail::IndexToOffset<T, IndexType, DstDim>::get(elementInSlice, dst);
    dstOffset += dstIndex * dst.strides[dstAddDim];

    IndexType srcOffset =
      cuda::detail::IndexToOffset<T, IndexType, SrcDim>::get(elementInSlice, src);
    srcOffset += srcIndex * src.strides[srcAddDim];

    gpuAtomicAddNoReturn(&dst.data[dstOffset], alpha * src.data[srcOffset]);
  }
}

// Compare the stride between adjacent slices (sliceStride) with strides in the
// other dimensions (i.e., strides *inside* each slice).
//
// - Returns true if some dimension inside the slice has lower stride than
//   sliceStride.  The simplest example is a 2-D contiguous tensor with sliceDim
//   == 0 (that is, each slice is a row).
//
//   In this case, we choose the CUDA kernel that processes the data in
//   "index-major order".  For example, if thread count equals slice size, then
//   all threads process slice #0 in lockstep, and then slice #1, and so on.
//
// - Otherwise (i.e., sliceStride has the lowest value), this function returns
//   false.  The simplest example is a 2-D contiguous tensor with sliceDim == 1
//   (each slice is a column).
//
//   In this case, we choose the CUDA kernel that processes the data in
//   "elementInSlice-major order".  For example, each thread can process element
//   #0 of every slice, and then element #1 of every slice, and so on.
template <typename scalar_t>
bool indexShouldBeMajor(cuda::detail::TensorInfo<scalar_t, unsigned int> &info,
                                    int sliceDim)
{
  // The stride between adjacent slices (e.g., between element #0 of slice #100
  // and element #0 of slice #101).
  unsigned int sliceStride = info.strides[sliceDim];

  for (int i = 0; i < info.dims; ++i) {
    if (i != sliceDim && info.sizes[i] > 1 && info.strides[i] < sliceStride) {
      return true;
    }
  }

  return false;
}

<<<<<<< HEAD
Tensor& index_add_cuda_(Tensor & self, int64_t dim, const Tensor & index, const Tensor & source, const at::Scalar alpha) {
=======
Tensor& index_add_cuda_(Tensor & self, int64_t dim, const Tensor & index, const Tensor & source) {
  // See Note [Writing Nondeterministic Operations]
>>>>>>> f93ead6d
  // Nondeterministic because of atomicAdd usage
  globalContext().alertNotDeterministic("index_add_cuda_");
  dim = maybe_wrap_dim(dim, self.dim());

  TensorArg self_arg{self, "self", 1}, index_arg{index, "index", 3}, source_arg{source, "source", 4};
  checkAllSameGPU("index_add", {self_arg, index_arg, source_arg});

  TORCH_CHECK_INDEX(index.dim() <= 1, "index_add_(): Index is supposed to be a vector");
  TORCH_CHECK(index.scalar_type() == ScalarType::Long, "index_add_(): Expected dtype int64 for index");
  TORCH_CHECK(self.scalar_type() == source.scalar_type(),
              "index_add_(): self and source must have the same scalar type");
  TORCH_CHECK(dim == 0 || dim < source.dim(),
              "index_add_(): Indexing dim ", dim, " is out of bounds of tensor");
  TORCH_CHECK(index.numel() == (source.dim() == 0 ? 1 : source.size(dim)),
              "index_add_(): Number of indices should be equal to self.size(dim)");

  // Scalars are treated as 1-d tensor
  Tensor self_ = (self.dim() == 0) ? self.view(1) : self;
  Tensor source_ = (source.dim() == 0) ? source.view(1) : source;

  TORCH_CHECK(self.dim() <= MAX_CUTORCH_DIMS, CUTORCH_DIM_WARNING);
  TORCH_CHECK(source.dim() <= MAX_CUTORCH_DIMS, CUTORCH_DIM_WARNING);
  TORCH_CHECK(index.dim() <= MAX_CUTORCH_DIMS, CUTORCH_DIM_WARNING);

  at::assert_no_internal_overlap(self);
  at::assert_no_partial_overlap(self, index);
  at::assert_no_partial_overlap(self, source);

  // The `source` is partitioned into two parts:
  // -the size of each slice we are indexing, which is the
  // total size of the tensor ignoring dimension `dim`;
  // -the number of index we are choosing, which is the total size
  // of the tensor `index`.
  ptrdiff_t sliceSize = getSliceSize(self_, dim, index, source_);
  ptrdiff_t sourceTotalSize = source.numel();
  int64_t selfAddDimSize = self_.size(dim);
  ptrdiff_t numIndex = index.numel();

  if (sliceSize == 0) {
    return self;
  }
  const cudaStream_t stream = at::cuda::getCurrentCUDAStream();
  bool indContig = index.is_contiguous();

  int mpc = at::cuda::getCurrentDeviceProperties()->multiProcessorCount;

#define SMALL_INDEX(TENSOR_TYPE, TYPE, SELF_DIM, SOURCE_DIM, IDX_DIM) \
  indexAddSmallIndex<TENSOR_TYPE, TYPE, SELF_DIM, SOURCE_DIM, IDX_DIM> \
    <<<smallIndexGrid, smallIndexBlock, 0, stream>>>(   \
      selfInfo, sourceInfo, indexInfo,                    \
      selfAddDim, sourceAddDim, sliceSize, selfAddDimSize, alpha_scalar);

#define LARGE_INDEX(TENSOR_TYPE, TYPE,                        \
                    SELF_DIM, SOURCE_DIM, IDX_DIM, IDX_IS_MAJOR)  \
  indexAddLargeIndex<TENSOR_TYPE, TYPE,                       \
                     SELF_DIM, SOURCE_DIM, IDX_DIM, IDX_IS_MAJOR> \
    <<<largeIndexGrid, largeIndexBlock, 0, stream>>>(         \
      selfInfo, sourceInfo, indexInfo,                          \
      selfAddDim, sourceAddDim, sourceTotalSize,                     \
      (IDX_IS_MAJOR) ? sliceSize : numIndex,                \
      selfAddDimSize, alpha_scalar);

  dim3 smallIndexGrid(std::min(THCCeilDiv(sliceSize, (ptrdiff_t)128), (ptrdiff_t)(mpc * 8)));
  dim3 smallIndexBlock(std::min(sliceSize, (ptrdiff_t)128));

  dim3 largeIndexGrid(std::min(THCCeilDiv(sourceTotalSize, (ptrdiff_t)128), (ptrdiff_t)(mpc * 8)));
  dim3 largeIndexBlock(std::min(sourceTotalSize, (ptrdiff_t)128));

  if (cuda::detail::canUse32BitIndexMath(self) &&
      cuda::detail::canUse32BitIndexMath(source) &&
      cuda::detail::canUse32BitIndexMath(index)) {
    AT_DISPATCH_ALL_TYPES_AND2(at::ScalarType::Half, at::ScalarType::BFloat16, self.scalar_type(), "index_add", [&] {
      AT_SKIP_BFLOAT16_IF_NOT_ROCM(scalar_t, "index_add", [&] {
        cuda::detail::TensorInfo<scalar_t, unsigned int> selfInfo =
            cuda::detail::getTensorInfo<scalar_t, unsigned int>(self_);
        int selfAddDim = selfInfo.collapseDims(dim);
        selfInfo.reduceDim(selfAddDim);

        auto sourceInfo =
          cuda::detail::getTensorInfo<scalar_t, unsigned int>(source_);
        int sourceAddDim = sourceInfo.collapseDims(dim);
        sourceInfo.reduceDim(sourceAddDim);

        auto indexInfo =
         cuda::detail::getTensorInfo<int64_t, unsigned int>(index);
        indexInfo.collapseDims();

        auto alpha_scalar = alpha.to<scalar_t>();

        // A reasonable choice for when to have each thread iterate over
        // index to choose
        if (numIndex <= 16) {
          if (selfInfo.dims == 1 && sourceInfo.dims == 1 && indContig) {
            SMALL_INDEX(scalar_t, unsigned int, 1, 1, -2);
          } else if (selfInfo.dims == 2 && sourceInfo.dims == 2 && indContig) {
            SMALL_INDEX(scalar_t, unsigned int, 2, 2, -2);
          } else if (selfInfo.dims == 3 && sourceInfo.dims == 3 && indContig) {
            SMALL_INDEX(scalar_t, unsigned int, 3, 3, -2);
          } else {
            SMALL_INDEX(scalar_t, unsigned int, -1, -1, -1);
          }
        } else {
          bool indexIsMajor = indexShouldBeMajor(selfInfo, selfAddDim);

          if (selfInfo.dims == 1 && sourceInfo.dims == 1 && indContig) {
            LARGE_INDEX(scalar_t, unsigned int, 1, 1, -2, true);
          } else if (selfInfo.dims == 2 && sourceInfo.dims == 2 && indContig) {
            if (indexIsMajor) {
              LARGE_INDEX(scalar_t, unsigned int, 2, 2, -2, true);
            } else {
              LARGE_INDEX(scalar_t, unsigned int, 2, 2, -2, false);
            }
          } else if (selfInfo.dims == 3 && sourceInfo.dims == 3 && indContig) {
            if (indexIsMajor) {
              LARGE_INDEX(scalar_t, unsigned int, 3, 3, -2, true);
            } else {
              LARGE_INDEX(scalar_t, unsigned int, 3, 3, -2, false);
            }
          } else {
            LARGE_INDEX(scalar_t, unsigned int, -1, -1, -1, true);
          }
        }
      });
    });
  } else {
    AT_DISPATCH_ALL_TYPES_AND2(at::ScalarType::Half, at::ScalarType::BFloat16, self.scalar_type(), "index_add", [&] {
      AT_SKIP_BFLOAT16_IF_NOT_ROCM(scalar_t, "index_add", [&] {
        cuda::detail::TensorInfo<scalar_t, uint64_t> selfInfo =
          cuda::detail::getTensorInfo<scalar_t, uint64_t>(self_);
        int selfAddDim = selfInfo.collapseDims(dim);
        selfInfo.reduceDim(selfAddDim);

        cuda::detail::TensorInfo<scalar_t, uint64_t> sourceInfo =
          cuda::detail::getTensorInfo<scalar_t, uint64_t>(source_);
        int sourceAddDim = sourceInfo.collapseDims(dim);
        sourceInfo.reduceDim(sourceAddDim);

        cuda::detail::TensorInfo<int64_t, uint64_t> indexInfo =
          cuda::detail::getTensorInfo<int64_t, uint64_t>(index);
        indexInfo.collapseDims();

        auto alpha_scalar = alpha.to<scalar_t>();

        LARGE_INDEX(scalar_t, uint64_t, -1, -1, -1, true);
      });
    });
  }

  return self;
#undef SMALL_INDEX
#undef LARGE_INDEX
}

namespace {
// We prefer this kernel to avoid reloading index points if the number
// of indices is a small number.
// This kernel in fact works for all choices of problem size, but if
// the number of indices chosen is large, then the
// indexSelectLargeIndex kernel is a better choice to increase
// parallelism.
template <typename T, typename IndexType, int DstDim, int SrcDim, int IdxDim>
__global__ void indexSelectSmallIndex(cuda::detail::TensorInfo<T, IndexType> dst,
                                      cuda::detail::TensorInfo<T, IndexType> src,
                                      cuda::detail::TensorInfo<int64_t, IndexType> indices,
                                      int dstSelectDim,
                                      int srcSelectDim,
                                      IndexType innerSize,
                                      int64_t srcSelectDimSize) {
  // In order to avoid reloading the index that we are copying, load
  // it once to handle all of the points that are being selected, so
  // it can be reused as much as possible. This kernel is chosen when
  // this is a good choice (small number of chosen indices), since
  // re-accessing indices in addition to src elements can be slow.
  for (IndexType dstIndex = 0; dstIndex < indices.sizes[0]; ++dstIndex) {
    IndexType srcIndex =
      indices.data[cuda::detail::IndexToOffset<int64_t, IndexType, IdxDim>::get(dstIndex, indices)];
    CUDA_KERNEL_ASSERT(srcIndex < srcSelectDimSize);

    // We stride over the output ignoring the indexed dimension
    // (innerSize), whose offset calculation is handled differently
    for (IndexType linearIndex = blockIdx.x * blockDim.x + threadIdx.x;
         linearIndex < innerSize;
         linearIndex += gridDim.x * blockDim.x) {
      IndexType dstOffset =
        cuda::detail::IndexToOffset<T, IndexType, DstDim>::get(linearIndex, dst);
      dstOffset += dstIndex * dst.strides[dstSelectDim];

      IndexType srcOffset =
        cuda::detail::IndexToOffset<T, IndexType, SrcDim>::get(linearIndex, src);
      srcOffset += srcIndex * src.strides[srcSelectDim];

      dst.data[dstOffset] = src.data[srcOffset];
    }
  }
}

// We prefer this kernel to balance parallelism across index points,
// if there are a large number of indices.
// This kernel in fact works for all choices of problem size, but if
// the number of indices chosen is small, then the
// indexSelectSmallIndex kernel is a better choice to reduce memory
// accesses.
template <typename T, typename IndexType, int DstDim, int SrcDim, int IdxDim,
          bool IndexIsMajor>
__global__ void indexSelectLargeIndex(cuda::detail::TensorInfo<T, IndexType> dst,
                                      cuda::detail::TensorInfo<T, IndexType> src,
                                      cuda::detail::TensorInfo<int64_t, IndexType> indices,
                                      int dstSelectDim,
                                      int srcSelectDim,
                                      IndexType totalSize,
                                      IndexType innerSize,
                                      int64_t srcSelectDimSize) {
  // We stride over the output including the indexed dimension
  // (totalSize), and calculate the destination index point based on that
  for (IndexType linearIndex = blockIdx.x * blockDim.x + threadIdx.x;
       linearIndex < totalSize;
       linearIndex += gridDim.x * blockDim.x) {
    IndexType dstIndex, elementInSlice;
    if (IndexIsMajor) {
      dstIndex = linearIndex / innerSize;
      elementInSlice = linearIndex % innerSize;
    }
    else {
      elementInSlice = linearIndex / innerSize;
      dstIndex = linearIndex % innerSize;
    }

    IndexType srcIndex =
      indices.data[cuda::detail::IndexToOffset<int64_t, IndexType, IdxDim>::get(dstIndex, indices)];
    CUDA_KERNEL_ASSERT(srcIndex < srcSelectDimSize);

    IndexType dstOffset =
      cuda::detail::IndexToOffset<T, IndexType, DstDim>::get(elementInSlice, dst);
    dstOffset += dstIndex * dst.strides[dstSelectDim];

    IndexType srcOffset =
      cuda::detail::IndexToOffset<T, IndexType, SrcDim>::get(elementInSlice, src);
    srcOffset += srcIndex * src.strides[srcSelectDim];

    dst.data[dstOffset] = src.data[srcOffset];
  }
}

namespace {

// When using a 0-dim scalar tensor, we need the legacy (THC) semantics of
// TensorInfo: Pretend that the scalar tensor is in fact a one-element vector.
template <typename T, typename IndexType>
cuda::detail::TensorInfo<T, IndexType>
tensorInfoLegacyIfScalar(cuda::detail::TensorInfo<T, IndexType> ti) {
  if (ti.dims == 0) {
    ti.dims = 1;
    ti.sizes[0] = 1;
    ti.strides[0] = 1;
  }
  return ti;
}

}

template<typename scalar_t>
void index_select_out_cuda_impl(Tensor& out, const Tensor& self, long dim,
                                const Tensor& index) {
  ptrdiff_t numIndices = index.numel();

  int selfDims = self.dim() == 0 ? 1 : self.dim();

  const cudaStream_t stream = at::cuda::getCurrentCUDAStream();

  TORCH_CHECK(index.dim() <= 1,
             "Index is supposed to be an empty tensor or a vector");
  TORCH_CHECK(dim < selfDims, "Indexing dim is out of bounds");

  std::vector<int64_t> newSize = self.sizes().vec();
  if (self.dim() > 0) {
    newSize[dim] = numIndices;
  }
  at::native::resize_(out, newSize, {});

  ptrdiff_t outTotalSize = out.numel();
  if (outTotalSize == 0) {
    return;
  }

  bool indContig = index.is_contiguous();

  // The `self` is partitioned into two parts:
  // -the size of each slice we are indexing, which is the
  // total size of the tensor ignoring dimension `dim`;
  // -the number of indices we are choosing, which is the total size
  // of the tensor `indices`.
  int64_t selfSelectDimSize = self.dim() == 0 ? 1 : self.size(dim);
  ptrdiff_t sliceSize = outTotalSize / numIndices;

  int mpc = at::cuda::getCurrentDeviceProperties()->multiProcessorCount;

#define SMALL_INDEX(TENSOR_TYPE, TYPE, DST_DIM, SRC_DIM, IDX_DIM) \
  indexSelectSmallIndex<TENSOR_TYPE, TYPE, DST_DIM, SRC_DIM, IDX_DIM>     \
    <<<smallIndexGrid, smallIndexBlock, 0, stream>>>(           \
      outInfo, selfInfo, indicesInfo,                            \
      outSelectDim, selfSelectDim, static_cast<TYPE>(sliceSize), \
      selfSelectDimSize);

#define LARGE_INDEX(TENSOR_TYPE, TYPE,                           \
                    DST_DIM, SRC_DIM, IDX_DIM, IDX_IS_MAJOR)     \
  indexSelectLargeIndex<TENSOR_TYPE, TYPE,                       \
                        DST_DIM, SRC_DIM, IDX_DIM, IDX_IS_MAJOR> \
    <<<largeIndexGrid, largeIndexBlock, 0, stream>>>(            \
      outInfo, selfInfo, indicesInfo,                             \
      outSelectDim, selfSelectDim, static_cast<TYPE>(outTotalSize), \
      static_cast<TYPE>((IDX_IS_MAJOR) ? sliceSize : numIndices),  \
      selfSelectDimSize);

  dim3 smallIndexGrid(std::min(THCCeilDiv(sliceSize, (ptrdiff_t)128), (ptrdiff_t)(mpc * 8)));
  dim3 smallIndexBlock(std::min(sliceSize, (ptrdiff_t)128));

  dim3 largeIndexGrid(std::min(THCCeilDiv(outTotalSize, (ptrdiff_t)128), (ptrdiff_t)(mpc * 8)));
  dim3 largeIndexBlock(std::min(outTotalSize, (ptrdiff_t)128));
  if (cuda::detail::canUse32BitIndexMath(out) &&
      cuda::detail::canUse32BitIndexMath(self) &&
      cuda::detail::canUse32BitIndexMath(index)) {
    auto outInfo = tensorInfoLegacyIfScalar(cuda::detail::getTensorInfo<scalar_t, unsigned int>(out));
    int outSelectDim = outInfo.collapseDims(dim);
    outInfo.reduceDim(outSelectDim);

    auto  selfInfo = tensorInfoLegacyIfScalar(cuda::detail::getTensorInfo<scalar_t, unsigned int>(self));
    int selfSelectDim = selfInfo.collapseDims(dim);
    selfInfo.reduceDim(selfSelectDim);

    auto indicesInfo = tensorInfoLegacyIfScalar(cuda::detail::getTensorInfo<int64_t, unsigned int>(index));
    indicesInfo.collapseDims();

    // A reasonable choice for when to have each thread iterate over
    // indices to choose
    if (numIndices <= 16) {
      if (outInfo.dims == 1 && selfInfo.dims == 1 && indContig) {
        SMALL_INDEX(scalar_t, unsigned int, 1, 1, -2);
      } else if (outInfo.dims == 2 && selfInfo.dims == 2 && indContig) {
        SMALL_INDEX(scalar_t, unsigned int, 2, 2, -2);
      } else if (outInfo.dims == 3 && selfInfo.dims == 3 && indContig) {
        SMALL_INDEX(scalar_t, unsigned int, 3, 3, -2);
      } else {
        SMALL_INDEX(scalar_t, unsigned int, -1, -1, -1);
      }
    } else {
      bool indexIsMajor = indexShouldBeMajor(outInfo, outSelectDim);

      if (outInfo.dims == 1 && selfInfo.dims == 1 && indContig) {
        LARGE_INDEX(scalar_t, unsigned int, 1, 1, -2, true);
      } else if (outInfo.dims == 2 && selfInfo.dims == 2 && indContig) {
        if (indexIsMajor) {
          LARGE_INDEX(scalar_t, unsigned int, 2, 2, -2, true);
        } else {
          LARGE_INDEX(scalar_t, unsigned int, 2, 2, -2, false);
        }
      } else if (outInfo.dims == 3 && selfInfo.dims == 3 && indContig) {
        if (indexIsMajor) {
          LARGE_INDEX(scalar_t, unsigned int, 3, 3, -2, true);
        } else {
          LARGE_INDEX(scalar_t, unsigned int, 3, 3, -2, false);
        }
      } else {
        LARGE_INDEX(scalar_t, unsigned int, -1, -1, -1, true);
      }
    }
  } else {
    auto outInfo = tensorInfoLegacyIfScalar(cuda::detail::getTensorInfo<scalar_t, uint64_t>(out));
    int outSelectDim = outInfo.collapseDims(dim);
    outInfo.reduceDim(outSelectDim);

    auto selfInfo = tensorInfoLegacyIfScalar(cuda::detail::getTensorInfo<scalar_t, uint64_t>(self));
    int selfSelectDim = selfInfo.collapseDims(dim);
    selfInfo.reduceDim(selfSelectDim);

    auto indicesInfo = tensorInfoLegacyIfScalar(cuda::detail::getTensorInfo<int64_t, uint64_t>(index));
    indicesInfo.collapseDims();

    LARGE_INDEX(scalar_t, uint64_t, -1, -1, -1, true);
  }
#undef SMALL_INDEX
#undef LARGE_INDEX
}
} // anonymous namespace

Tensor& index_select_out_cuda(Tensor& out, const Tensor& self, int64_t dim,
                              const Tensor& index) {
  static constexpr string_view DIM_WARNING =
    "Tensor too large or too many (> 25) dimensions";

  TORCH_CHECK(at::cuda::check_device({out, self, index}),
              "Input, output and indices must be on the current device");
  at::assert_no_internal_overlap(out);

  dim = at::maybe_wrap_dim(dim, self);
  TORCH_CHECK(self.dim() <= MAX_TENSORINFO_DIMS, DIM_WARNING);
  TORCH_CHECK(index.dim() <= MAX_TENSORINFO_DIMS, DIM_WARNING);

#if defined(__HIP_PLATFORM_HCC__)
  AT_DISPATCH_ALL_TYPES_AND_COMPLEX_AND3(
      at::ScalarType::Half, at::ScalarType::Bool, at::ScalarType::BFloat16,
      out.scalar_type(), "index_select_cuda",
      [&] { index_select_out_cuda_impl<scalar_t>(out, self, dim, index); });
#else // __HIP_PLATFORM_HCC__
  AT_DISPATCH_ALL_TYPES_AND_COMPLEX_AND2(
      at::ScalarType::Half, at::ScalarType::Bool,
      out.scalar_type(), "index_select_cuda",
      [&] { index_select_out_cuda_impl<scalar_t>(out, self, dim, index); });
#endif // __HIP_PLATFORM_HCC__

  return out;
}

Tensor index_select_cuda(const Tensor& self, int64_t dim, const Tensor& index) {
  Tensor out = at::empty({0}, self.options());
  index_select_out_cuda(out, self, dim, index);
  return out;
}

template<typename T>
struct NonZeroOp
{
    __host__ __device__ __forceinline__ bool operator()(const T& a) const {
      return (a!=T(0));
    }
};

template<typename scalar_t>
void nonzero_cuda_out_impl(const Tensor& self, Tensor& out){
  Tensor self_ = self.contiguous();
  int N = self_.numel();
  const cudaStream_t stream = at::cuda::getCurrentCUDAStream();
// compute number of nonzero elements
  size_t temp_storage_bytes=0;
  auto& allocator = *c10::cuda::CUDACachingAllocator::get();
  auto num_nonzeros = allocator.allocate(sizeof(int));
  cub::TransformInputIterator<bool, NonZeroOp<scalar_t>, scalar_t*> itr(self_.data_ptr<scalar_t>(), NonZeroOp<scalar_t>());
  cub::DeviceReduce::Sum(nullptr, temp_storage_bytes, itr, (int*)num_nonzeros.get(), N, stream);
  auto temp_storage = allocator.allocate(temp_storage_bytes);
  cub::DeviceReduce::Sum(temp_storage.get(), temp_storage_bytes, itr, (int*)num_nonzeros.get(), N, stream);
  int num_nonzeros_h;
  C10_CUDA_CHECK(cudaMemcpyAsync(&num_nonzeros_h, num_nonzeros.get(), sizeof(int), cudaMemcpyDeviceToHost, stream));
  //need to synchronize to make sure data is available on the host
  C10_CUDA_CHECK(cudaStreamSynchronize(stream));
  //expected output size is num_nonzeros x ndim
  //we are producing output with size {num_nonzeros, ndim} and strides {num_nonzeros, 1} (that is, transposed ndim x num_nonzeros output)
  //we are able to directly use passed output with this size and strides, and we can also (per contract)
  //resize passed output with incorrect sizes anyway we want.
  //However, out with correct sizes and incorrect strides will have to be copied to from the intermediate we've produced.
  bool need_to_copy = out.dim() == 2 && out.sizes()[0] == num_nonzeros_h && out.sizes()[1] == self.dim() && !out.t().is_contiguous();
  at::Tensor out_temp = need_to_copy ?
    at::native::empty_cuda({self.dim(), num_nonzeros_h}, out.options()) :
    out.resize_({self.dim(), num_nonzeros_h});
  //Scalars are expected to produce output of size (1,0), so we can't write to it
  if (self.dim() > 0) {
    cub::CountingInputIterator<int64_t> counting_itr(0);
    temp_storage_bytes = 0;
    cub::DeviceSelect::Flagged(nullptr, temp_storage_bytes, counting_itr, itr,
      out_temp.data_ptr<int64_t>(), (int*)num_nonzeros.get(), N, stream);
    temp_storage = allocator.allocate(temp_storage_bytes);
    cub::DeviceSelect::Flagged(temp_storage.get(), temp_storage_bytes, counting_itr, itr,
      out_temp.data_ptr<int64_t>(), (int*)num_nonzeros.get(), N, stream);
    if (num_nonzeros_h > 0 && self.dim() > 1){
        int64_t div = 1;
        auto thrust_allocator = THCThrustAllocator(globalContext().lazyInitCUDA());
        for (int dim = self.dim()-1; dim >= 0; dim--){
            int64_t dim_size = self.sizes()[dim];
            thrust::transform(
              thrust::cuda::par(thrust_allocator).on(stream),
              thrust::device_ptr<int64_t>(out_temp.data_ptr<int64_t>()),
              thrust::device_ptr<int64_t>(out_temp.data_ptr<int64_t>()) + num_nonzeros_h,
              thrust::device_ptr<int64_t>(out_temp.data_ptr<int64_t>()) + num_nonzeros_h * dim,
              [=] C10_HOST_DEVICE (const int64_t val) {return (val/div) % dim_size;}
            );
            div *= dim_size;
        }
    }
  }
  if (need_to_copy) {
    out.copy_(out_temp.t());
  } else {
    //transpose out so it is correct size
    Tensor out_ = out_temp.t();
    out.set_(out_);
  }
}

Tensor& nonzero_out_cuda(Tensor& out, const Tensor& self){
  TORCH_CHECK(self.numel() < std::numeric_limits<int>::max(), "nonzero is not supported for tensors with more than INT_MAX elements, \
  file a support request");
  TORCH_CHECK(out.dtype() == at::kLong, "Expected object of scalar type ", at::kLong, " as out, but got ", out.dtype());
  TORCH_CHECK(self.device() == out.device(), "expected self and out to be on the same device, but got out on ",
  out.device(), " and self on ", self.device());
  AT_DISPATCH_ALL_TYPES_AND3(at::ScalarType::Bool, at::ScalarType::BFloat16, at::ScalarType::Half,
    self.scalar_type(), "nonzero_cuda",
    [&] {nonzero_cuda_out_impl<scalar_t>(self, out);});
  return out;
}

Tensor nonzero_cuda(const Tensor& self){
  Tensor out = at::native::empty_cuda({0}, self.options().dtype(kLong));
  return nonzero_out_cuda(out, self);
}


} // native
} // at<|MERGE_RESOLUTION|>--- conflicted
+++ resolved
@@ -430,12 +430,8 @@
   return false;
 }
 
-<<<<<<< HEAD
 Tensor& index_add_cuda_(Tensor & self, int64_t dim, const Tensor & index, const Tensor & source, const at::Scalar alpha) {
-=======
-Tensor& index_add_cuda_(Tensor & self, int64_t dim, const Tensor & index, const Tensor & source) {
   // See Note [Writing Nondeterministic Operations]
->>>>>>> f93ead6d
   // Nondeterministic because of atomicAdd usage
   globalContext().alertNotDeterministic("index_add_cuda_");
   dim = maybe_wrap_dim(dim, self.dim());
