--- conflicted
+++ resolved
@@ -181,598 +181,4 @@
 
 REGISTER_DISPATCH(fft_fill_with_conjugate_symmetry_stub, &_fft_fill_with_conjugate_symmetry_cuda_);
 
-<<<<<<< HEAD
-// Execute a pre-planned tranform
-static void exec_cufft_plan(
-    const CuFFTConfig &config, void* in_data, void* out_data, bool forward) {
-  auto& plan = config.plan();
-  printf("exec_cufft_plan\n");
-  int buffer_length = 2;
-#ifdef __HIP_PLATFORM_HCC__
-  printf("exec_cufft_plan: inside __HIP_PLATFORM_HCC__ section\n");
-  auto value_type = config.data_type();
-  if (value_type == kFloat) {
-    switch (config.transform_type()) {
-      case CuFFTTransformType::C2C: {
-        printf("hipfftExecC2C\n");
-        CUFFT_CHECK(hipfftExecC2C(plan, static_cast<hipfftComplex*>(in_data),
-                                  static_cast<hipfftComplex*>(out_data),
-                                  forward ? HIPFFT_FORWARD : HIPFFT_BACKWARD));
-        return;
-      }
-      case CuFFTTransformType::R2C: {
-        printf("hipfftExecR2C\n");
-        CUFFT_CHECK(hipfftExecR2C(plan, static_cast<hipfftReal*>(in_data),
-                                  static_cast<hipfftComplex*>(out_data)));
-        return;
-      }
-      case CuFFTTransformType::C2R: {
-        printf("hipfftExecC2R: before call\n");
-        printf("hipfftExecC2R: in_data\n");
-        print_buffer(in_data, buffer_length, true);
-        printf("hipfftExecC2R: out_data\n");
-        print_buffer(out_data, buffer_length, false);
-
-        printf("hipfftExecC2R\n");
-        CUFFT_CHECK(hipfftExecC2R(plan, static_cast<hipfftComplex*>(in_data),
-                                  static_cast<hipfftReal*>(out_data)));
-        
-        printf("hipfftExecC2R: after call\n");
-        printf("hipfftExecC2R: in_data\n");
-        print_buffer(in_data, buffer_length, true);
-        printf("hipfftExecC2R: out_data\n");
-        print_buffer(out_data, buffer_length, false);
-        
-        return;
-      }
-    }
-  } else if (value_type == kDouble) {
-    switch (config.transform_type()) {
-      case CuFFTTransformType::C2C: {
-        printf("hipfftExecZ2Z\n");
-        CUFFT_CHECK(hipfftExecZ2Z(plan, static_cast<hipfftDoubleComplex*>(in_data),
-                                  static_cast<hipfftDoubleComplex*>(out_data),
-                                  forward ? HIPFFT_FORWARD : HIPFFT_BACKWARD));
-        return;
-      }
-      case CuFFTTransformType::R2C: {
-        printf("hipfftExecD2Z\n");
-        CUFFT_CHECK(hipfftExecD2Z(plan, static_cast<hipfftDoubleReal*>(in_data),
-                                  static_cast<hipfftDoubleComplex*>(out_data)));
-        return;
-      }
-      case CuFFTTransformType::C2R: {
-        int64_t ws_size = config.workspace_size();
-        printf("workspace size: %d \n", ws_size);
-        printf("hipfftExecZ2D: before call\n");
-        printf("hipfftExecZ2D: in_data\n");
-        print_buffer(in_data, buffer_length, true);
-        printf("hipfftExecZ2D: out_data\n");
-        print_buffer(out_data, buffer_length, false);
-        
-        CUFFT_CHECK(hipfftExecZ2D(plan, static_cast<hipfftDoubleComplex*>(in_data),
-                                  static_cast<hipfftDoubleReal*>(out_data)));
-        
-        printf("hipfftExecZ2D: after call\n");
-        printf("hipfftExecZ2D: in_data\n");
-        print_buffer(in_data, buffer_length, true);
-        printf("hipfftExecZ2D: out_data\n");
-        print_buffer(out_data, buffer_length, false);
-        return;
-      }
-    }
-  }
-  TORCH_CHECK(false, "hipFFT doesn't support transforms on type: ", value_type);
-#else
-  CUFFT_CHECK(cufftXtExec(plan, in_data, out_data,
-                          forward ? CUFFT_FORWARD : CUFFT_INVERSE));
-#endif
-}
-
-
-// NOTE [ cuFFT Embedded Strides ]
-//
-// cuFFT supports a subset of arbitrary strides via their "advanced data layout"
-// option (http://docs.nvidia.com/cuda/cufft/index.html#advanced-data-layout).
-// Specifically, these are tensors that can be viewed as subtensors resulted
-// from slicing a larger contiguous tensors. For such input tensors, let the
-// sizes of the enclosing tensor be `inembed`, and we can have in 3d case:
-//
-//     input[x, y, z] = input[((x * inembed[1] + y) * inembed[2] + z)]
-//
-// Above is the simplified formula ignoring the batch dimension. In fact, the
-// last dimension of the enclosing tensor doesn't have to be contiguous, i.e.,
-// it can be greater than 1. Then one can set the base stride for the enclosing
-// tensor with `istride`. Then we have
-//
-//     input[x, y, z] = input[((x * inembed[1] + y) * inembed[2] + z) * istride]
-//
-// For example, consider
-//
-//     enclosing = torch.zeros(6, 8, 10)  # contiguous
-//     input = enclosing[:4, 2:6, 6:]
-//     input.size()                       # [ 4,  4,  4]
-//     input.stride()                     # [80, 10,  1]
-//     # inembed = [6, 8, 10]
-//     input[2, 1, 3] = input[((2 * 8) + 1) * 10 + 3]   # using above formula
-//                    = input[173]
-//                    = input[2 * 80 + 1 * 10 + 1 * 3]  # using strides directly
-//
-// Generally, the embedded strides can be computed as
-//
-//     embed[i] = stride[i - 1] / stride[i].
-//
-// Note that the value of embed[0] isn't used to compute indices and doesn't
-// matter.
-//
-// Contrary to advanced data layout, simple layout means that *embeds have
-// unit-strides. In particular, unit-stride refers to that the input and output
-// tensors being contiguous, and that the strides at the innermost signal
-// dimension being unit (1) w.r.t. the corresponding data type.
-
-#pragma push
-#pragma diag_suppress 177   // Function was declared but never referenced
-static inline Tensor _run_cufft(
-    const CuFFTConfig &config, Tensor& input, int64_t signal_ndim,
-    bool complex_input, bool complex_output, bool inverse,
-    IntArrayRef checked_signal_sizes, fft_norm_mode norm, bool onesided,
-    IntArrayRef output_sizes, bool input_was_cloned
-) {
-  printf("_run_cufft\n");
-  if (config.should_clone_input() && !input_was_cloned) {
-    input = input.clone(at::MemoryFormat::Contiguous);
-  }
-
-  auto& plan = config.plan();
-  auto& ctx = at::globalContext();
-
-  // set output
-  auto output = at::empty(output_sizes, input.options());
-
-  // set to current stream
-  CUFFT_CHECK(cufftSetStream(plan, at::cuda::getCurrentCUDAStream()));
-
-  auto ws = at::empty({ config.workspace_size() }, at::device(at::kCUDA).dtype(at::kByte));
-  CUFFT_CHECK(cufftSetWorkArea(plan, ws.data_ptr()));
-
-  // run
-  printf("_run_cufft: before exec_cufft_plan\n");
-  exec_cufft_plan(config, input.data_ptr(), output.data_ptr(), !inverse);
-
-  // rescale if requested
-  auto size_last_signal_dim = checked_signal_sizes[signal_ndim - 1];
-  if (norm != fft_norm_mode::none) {
-    auto signal_numel = c10::multiply_integers(checked_signal_sizes);
-    double scale_denom;
-    if (norm == fft_norm_mode::by_root_n) {
-      scale_denom = std::sqrt(static_cast<double>(signal_numel));
-    } else {
-      scale_denom = static_cast<double>(signal_numel);
-    }
-    if (!complex_input && complex_output && !onesided) {
-      auto end_data_slice = infer_ft_real_to_complex_onesided_size(size_last_signal_dim);
-      output.narrow(signal_ndim, 0, end_data_slice).div_(scale_denom);
-    } else {
-      output.div_(scale_denom);
-    }
-  }
-
-  // if needed, fill out the other half using conjugate symmetry
-  if (!complex_input && complex_output && !onesided) {
-    DimVector signal_dims(signal_ndim);
-    std::iota(signal_dims.begin(), signal_dims.end(), 1);
-    auto out_as_complex = at::view_as_complex(output);
-    at::native::_fft_fill_with_conjugate_symmetry_(out_as_complex, signal_dims);
-  }
-  return output;
-}
-#pragma pop
-
-// The cuFFT plan cache
-// unique_ptr for nullability and to avoid reference invalidation on vector resize
-static std::vector<std::unique_ptr<CuFFTParamsLRUCache>> plan_caches;
-static std::mutex plan_caches_mutex;
-
-static inline
-CuFFTParamsLRUCache &cufft_get_plan_cache(int64_t device_index) {
-  std::lock_guard<std::mutex> guard(plan_caches_mutex);
-
-  AT_ASSERT(device_index >= 0);
-
-  if (device_index >= plan_caches.size()) {
-    plan_caches.resize(device_index + 1);
-  }
-
-  if (!plan_caches[device_index]) {
-    plan_caches[device_index] = std::make_unique<CuFFTParamsLRUCache>();
-  }
-
-  return *plan_caches[device_index];
-}
-
-
-namespace detail {
-
-int64_t cufft_get_plan_cache_max_size_impl(int64_t device_index) {
-  TORCH_CHECK(0 <= device_index && device_index < at::detail::getCUDAHooks().getNumGPUs(),
-    "cufft_get_plan_cache_max_size: expected 0 <= device_index < ",
-    at::detail::getCUDAHooks().getNumGPUs(), "], but got device_index=",
-    device_index);
-  return cufft_get_plan_cache(device_index).max_size();
-}
-
-void cufft_set_plan_cache_max_size_impl(int64_t device_index, int64_t max_size) {
-  TORCH_CHECK(0 <= device_index && device_index < at::detail::getCUDAHooks().getNumGPUs(),
-    "cufft_set_plan_cache_max_size: expected 0 <= device_index < ",
-    at::detail::getCUDAHooks().getNumGPUs(), "], but got device_index=",
-    device_index);
-  return cufft_get_plan_cache(device_index).resize(max_size);
-}
-
-int64_t cufft_get_plan_cache_size_impl(int64_t device_index) {
-  TORCH_CHECK(0 <= device_index && device_index < at::detail::getCUDAHooks().getNumGPUs(),
-    "cufft_get_plan_cache_size: expected 0 <= device_index < ",
-    at::detail::getCUDAHooks().getNumGPUs(), "], but got device_index=",
-    device_index);
-  return cufft_get_plan_cache(device_index).size();
-}
-
-void cufft_clear_plan_cache_impl(int64_t device_index) {
-  TORCH_CHECK(0 <= device_index && device_index < at::detail::getCUDAHooks().getNumGPUs(),
-    "cufft_clear_plan_cache: expected 0 <= device_index < ",
-    at::detail::getCUDAHooks().getNumGPUs(), "], but got device_index=",
-    device_index);
-  return cufft_get_plan_cache(device_index).clear();
-}
-
-} // namespace at::native::detail
-
-namespace {
-constexpr int64_t cufft_max_ndim = 3;
-
-// Execute a general fft operation (can be c2c, onesided r2c or onesided c2r)
-static const Tensor& _exec_fft(Tensor& out, const Tensor& self, IntArrayRef out_sizes,
-                         IntArrayRef dim, bool forward) {
-  printf("_exec_fft\n");
-  printf("_exec_fft: out\n");
-  print_tensor(out);
-  printf("_exec_fft: self\n");
-  print_tensor(self);
-  const auto ndim = self.dim();
-  const int64_t signal_ndim = dim.size();
-  const auto batch_dims = ndim - signal_ndim;
-
-  // Permute dimensions so batch dimensions come first, and in stride order
-  // This maximizes data locality when collapsing to a single batch dimension
-  DimVector dim_permute(ndim);
-  std::iota(dim_permute.begin(), dim_permute.end(), int64_t{0});
-
-  c10::SmallVector<bool, kDimVectorStaticSize> is_transformed_dim(ndim);
-  for (const auto& d : dim) {
-    is_transformed_dim[d] = true;
-  }
-  auto batch_end = std::partition(dim_permute.begin(), dim_permute.end(),
-                                  [&](int64_t d) {return !is_transformed_dim[d]; });
-  auto self_strides = self.strides();
-  std::sort(dim_permute.begin(), batch_end,
-            [&](int64_t a, int64_t b) { return self_strides[a] > self_strides[b]; });
-  std::copy(dim.cbegin(), dim.cend(), batch_end);
-  auto input = self.permute(dim_permute);
-
-  printf("_exec_fft: input\n");
-  print_tensor(input);
-
-  // Collapse batch dimensions into a single dimension
-  DimVector batched_sizes(signal_ndim + 1);
-  batched_sizes[0] = -1;
-  std::copy(input.sizes().cbegin() + batch_dims, input.sizes().cend(), batched_sizes.begin() + 1);
-  input = input.reshape(batched_sizes);
-  printf("_exec_fft: input 2\n");
-  print_tensor(input);
-
-  const auto batch_size = input.sizes()[0];
-  DimVector signal_size(signal_ndim + 1);
-  signal_size[0] = batch_size;
-  for (int64_t i = 0; i < signal_ndim; ++i) {
-    auto in_size = input.sizes()[i + 1];
-    auto out_size = out_sizes[dim[i]];
-    signal_size[i + 1] = std::max(in_size, out_size);
-    printf("_exec_fft: before TORCH_INTERNAL_ASSERT\n");
-    TORCH_INTERNAL_ASSERT(in_size == signal_size[i + 1] ||
-                          in_size == (signal_size[i + 1] / 2) + 1);
-    TORCH_INTERNAL_ASSERT(out_size == signal_size[i + 1] ||
-                          out_size == (signal_size[i + 1] / 2) + 1);
-  }
-
-  batched_sizes[0] = batch_size;
-  DimVector batched_out_sizes(batched_sizes.begin(), batched_sizes.end());
-  for (size_t i = 0; i < dim.size(); ++i) {
-    batched_out_sizes[i + 1] = out_sizes[dim[i]];
-  }
-  out.resize_(batched_out_sizes, MemoryFormat::Contiguous);
-  printf("_exec_fft: out 2\n");
-  print_tensor(out);
-
-  // Create the transform plan (either from cache or locally)
-  const auto value_type = c10::toValueType(input.scalar_type());
-  auto fft_type = GetCuFFTTransformType(input.is_complex(), out.is_complex());
-  CuFFTParams Params(input.strides(), out.strides(), signal_size, fft_type, value_type);
-  CuFFTParamsLRUCache& plan_cache = cufft_get_plan_cache(input.device().index());
-  std::unique_lock<std::mutex> guard(plan_cache.mutex, std::defer_lock);
-  c10::optional<CuFFTConfig> uncached_plan;
-  const CuFFTConfig * config = nullptr;
-
-  if (plan_cache.max_size() > 0) {
-    guard.lock();
-    if (plan_cache.max_size() > 0) {  // check again after acquiring the lock
-      config = &plan_cache.lookup(Params);
-    }
-  }
-
-  if (config == nullptr) {
-    uncached_plan.emplace(Params);
-    config = &uncached_plan.value();
-  }
-
-  auto & plan = config->plan();
-
-  // if (config->should_clone_input()) {
-  //   input = input.clone(MemoryFormat::Contiguous);
-  // }
-  printf("_exec_fft: input 3\n");
-  print_tensor(input);
-
-  printf("_exec_fft: before cufftSetStream\n");
-  // prepare cufft for execution
-  CUFFT_CHECK(cufftSetStream(plan, at::cuda::getCurrentCUDAStream()));
-  auto workspace = at::empty({ config->workspace_size() }, at::device(at::kCUDA).dtype(at::kByte));
-  printf("_exec_fft: before cufftSetWorkArea\n");
-  CUFFT_CHECK(cufftSetWorkArea(plan, workspace.data_ptr()));
-
-  // execute transform plan
-  printf("_exec_fft: before exec_cufft_plan\n");
-  exec_cufft_plan(*config, input.data_ptr(), out.data_ptr(), forward);
-  printf("_exec_fft: input 4\n");
-  print_tensor(input);
-  printf("_exec_fft: out 3\n");
-  print_tensor(out);
-
-  // Inplace reshaping to original batch shape and inverting the dimension permutation
-  DimVector out_strides(ndim);
-  int64_t batch_numel = 1;
-  for (int64_t i = batch_dims - 1; i >= 0; --i) {
-    out_strides[dim_permute[i]] = batch_numel * out.strides()[0];
-    batch_numel *= out_sizes[dim_permute[i]];
-  }
-  for (int64_t i = batch_dims; i < ndim; ++i) {
-    out_strides[dim_permute[i]] = out.strides()[1 + (i - batch_dims)];
-  }
-
-  const Tensor& out_output =
-      out.as_strided_(out_sizes, out_strides, out.storage_offset());
-  printf("_exec_fft: out_output\n");
-  print_tensor(out_output);
-  return out_output;
-}
-
-// Calculates the normalization constant and applies it in-place to self
-// sizes is the sizes of a twosided tensor and dims are all transformed dims
-double _fft_normalization_scale(int64_t normalization, IntArrayRef sizes, IntArrayRef dims) {
-  auto norm = static_cast<fft_norm_mode>(normalization);
-  if (norm == fft_norm_mode::none) {
-    return 1.0;
-  }
-
-  int64_t signal_numel = 1;
-  for (auto dim : dims) {
-    signal_numel *= sizes[dim];
-  }
-  const double scale_denom = (norm == fft_norm_mode::by_root_n) ?
-    std::sqrt(signal_numel) : static_cast<double>(signal_numel);
-  return 1.0 / scale_denom;
-}
-
-const Tensor& _fft_apply_normalization(const Tensor& self, int64_t normalization, IntArrayRef sizes, IntArrayRef dims) {
-  printf("_fft_apply_normalization: self\n");
-  print_tensor(self);
-  auto scale = _fft_normalization_scale(normalization, sizes, dims);
-  printf("_fft_apply_normalization: scale: %f\n", scale);
-  const Tensor& scaled_self = self.mul_(scale);
-  printf("_fft_apply_normalization: scaled_self\n");
-  print_tensor(scaled_self);
-  return (scale == 1.0) ? self : scaled_self;
-}
-
-Tensor& _fft_apply_normalization_out(Tensor& out, const Tensor& self, int64_t normalization, IntArrayRef sizes, IntArrayRef dims) {
-  auto scale = _fft_normalization_scale(normalization, sizes, dims);
-  return at::mul_out(out, self, c10::scalar_to_tensor(scale));
-}
-
-}  // namespace (anonymous)
-
-// n-dimensional real to complex FFT
-Tensor _fft_r2c_cufft(const Tensor& self, IntArrayRef dim, int64_t normalization, bool onesided) {
-  printf("_fft_r2c_cufft\n");
-  TORCH_CHECK(self.is_floating_point());
-  auto input_sizes = self.sizes();
-  DimVector onesided_sizes(input_sizes.begin(), input_sizes.end());
-  auto last_dim = dim.back();
-  auto last_dim_halfsize = (input_sizes[last_dim]) / 2 + 1;
-  onesided_sizes[last_dim] = last_dim_halfsize;
-  IntArrayRef out_sizes = onesided ? onesided_sizes : input_sizes;
-
-  const auto out_options = self.options().dtype(c10::toComplexType(self.scalar_type()));
-  auto output = at::empty(out_sizes, out_options);
-
-  // CuFFT requires real input to be over-aligned, as if it were complex
-  const auto complex_size = 2 * self.element_size();
-  const bool complex_aligned = (
-      reinterpret_cast<std::uintptr_t>(self.data_ptr()) % complex_size == 0);
-  auto working_tensor = self;
-  if (!complex_aligned) {
-    working_tensor = self.movedim(last_dim, -1)
-                         .clone(MemoryFormat::Contiguous)
-                         .movedim(-1, last_dim);
-  }
-
-  // First do the R2C transform on the last dimension
-  {
-    auto target_sizes = dim.size() == 1 ? out_sizes : onesided_sizes;
-    printf("_fft_r2c_cufft:_exec_fft before\n");
-    _exec_fft(output, working_tensor, target_sizes, last_dim, /*forward=*/true);
-    if (dim.size() > 1) {
-      working_tensor = at::empty(out_sizes, out_options);
-    }
-  }
-
-  // Then any remaining C2C transforms
-  DimVector sorted_dims(dim.begin(), dim.end() - 1);
-  while (!sorted_dims.empty()) {
-    std::swap(output, working_tensor);
-
-    // Resort dimensions every time as _exec_fft re-strides the output
-    auto strides = working_tensor.strides();
-    std::sort(sorted_dims.begin(), sorted_dims.end(),
-              [&](int64_t a, int64_t b) { return strides[a] > strides[b]; });
-
-    const auto max_dims = std::min(static_cast<size_t>(cufft_max_ndim), sorted_dims.size());
-    auto last_dims = IntArrayRef(sorted_dims).slice(sorted_dims.size() - max_dims, max_dims);
-
-    // Intermediate results are always onesided
-    printf("_fft_r2c_cufft:_exec_fft before 2\n");
-    _exec_fft(output, working_tensor, onesided_sizes, last_dims, /*forward=*/true);
-    printf("after _exec_fft\n");
-    sorted_dims.resize(sorted_dims.size() - max_dims);
-  }
-
-  // Only need to normalize the onesided slice since data in the other half is overwritten
-  auto out_slice = output.slice(last_dim, 0, last_dim_halfsize);
-  _fft_apply_normalization(out_slice, normalization, input_sizes, dim);
-
-  if (!onesided) {
-    if (output.sizes()[last_dim] != out_sizes[last_dim]) {
-      working_tensor.resize_(out_sizes, MemoryFormat::Contiguous);
-      working_tensor.slice(last_dim, 0, last_dim_halfsize).copy_(output);
-      output = std::move(working_tensor);
-    }
-    at::native::_fft_fill_with_conjugate_symmetry_(output, dim);
-  }
-  return output;
-}
-
-Tensor& _fft_r2c_cufft_out(const Tensor& self, IntArrayRef dim,
-                           int64_t normalization, bool onesided, Tensor& out) {
-  auto result = _fft_r2c_cufft(self, dim, static_cast<int64_t>(fft_norm_mode::none), /*onesided=*/true);
-  if (onesided) {
-    return _fft_apply_normalization_out(out, result, normalization, self.sizes(), dim);
-  }
-
-  resize_output(out, self.sizes());
-
-  auto last_dim = dim.back();
-  auto last_dim_halfsize = result.sizes()[last_dim];
-  auto out_slice = out.slice(last_dim, 0, last_dim_halfsize);
-  _fft_apply_normalization_out(out_slice, result, normalization, self.sizes(), dim);
-  at::native::_fft_fill_with_conjugate_symmetry_(out, dim);
-  return out;
-}
-
-// n-dimensional complex to real IFFT
-Tensor _fft_c2r_cufft(const Tensor& self, IntArrayRef dim, int64_t normalization, int64_t lastdim) {
-  printf("_fft_c2r_cufft\n");
-  printf("_fft_c2r_cufft: self\n");
-  print_tensor(self);
-
-  TORCH_CHECK(self.is_complex());
-  auto in_sizes = self.sizes();
-  DimVector out_sizes(in_sizes.begin(), in_sizes.end());
-  out_sizes[dim.back()] = lastdim;
-
-  // // First complete any C2C transforms
-  // Tensor temp;
-  // if (dim.size() > 1) {
-  //   temp = _fft_c2c_cufft(
-  //       self, dim.slice(0, dim.size() - 1),
-  //       static_cast<int64_t>(fft_norm_mode::none), /*forward=*/false);
-  //   printf("_fft_c2r_cufft: temp\n");
-  //   print_tensor(temp);
-  // } else {
-  //   // Complex to real FFTs may overwrite the input buffer, so must always clone (gh-34551)
-  //   temp = self.clone(MemoryFormat::Contiguous);
-  //   printf("_fft_c2r_cufft: temp 2\n");
-  //   print_tensor(temp);
-  // }
-
-  // Finally, do a 1D C2R transform
-  // TODO: could transform up to 2 other dims in the same cuFFT operation
-  auto output = at::empty(out_sizes, self.options().dtype(c10::toValueType(self.scalar_type())));
-  printf("_fft_c2r_cufft: output\n");
-  print_tensor(output);
-  Tensor temp = self;
-  printf("_fft_c2r_cufft: temp\n");
-  print_tensor(temp);
-  printf("_fft_c2r_cufft:_exec_fft before\n");
-  _exec_fft(output, temp, out_sizes, dim.back(), /*forward=*/false);
-  return _fft_apply_normalization(output, normalization, out_sizes, dim);
-}
-
-Tensor& _fft_c2r_cufft_out(const Tensor& self, IntArrayRef dim,
-                           int64_t normalization, int64_t lastdim, Tensor& out) {
-  printf("_fft_c2r_cufft_out\n");
-  auto result = _fft_c2r_cufft(self, dim, static_cast<int64_t>(fft_norm_mode::none), lastdim);
-  return _fft_apply_normalization_out(out, result, normalization, result.sizes(), dim);
-}
-
-// n-dimensional complex to complex FFT/IFFT
-Tensor _fft_c2c_cufft(const Tensor& self, IntArrayRef dim, int64_t normalization, bool forward) {
-  printf("_fft_c2c_cufft\n");
-  TORCH_CHECK(self.is_complex());
-  if (dim.empty()) {
-    return self.clone();
-  }
-
-  auto out_sizes = self.sizes();
-  auto output = at::empty(out_sizes, self.options());
-
-  // Perform any number of C2C transforms
-  DimVector sorted_dims(dim.begin(), dim.end());
-  auto self_strides = self.strides();
-  auto working_tensor = self;
-  while (true) {
-    // Sort dimensions every time as _exec_fft re-strides the output
-    auto strides = working_tensor.strides();
-    std::sort(sorted_dims.begin(), sorted_dims.end(),
-              [&](int64_t a, int64_t b) { return strides[a] > strides[b]; });
-
-    const auto max_dims = std::min(static_cast<size_t>(cufft_max_ndim), sorted_dims.size());
-    auto first_dims = IntArrayRef(sorted_dims).slice(sorted_dims.size() - max_dims, max_dims);
-
-    printf("_fft_c2c_cufft:_exec_fft before\n");
-    _exec_fft(output, working_tensor, out_sizes, first_dims, forward);
-    sorted_dims.resize(sorted_dims.size() - max_dims);
-
-    if (sorted_dims.empty()) {
-      break;
-    }
-
-    if (working_tensor.is_same(self)) {
-      working_tensor = std::move(output);
-      output = at::empty(out_sizes, self.options());
-    } else {
-      std::swap(output, working_tensor);
-    }
-  }
-
-  return _fft_apply_normalization(output, normalization, out_sizes, dim);
-}
-
-Tensor& _fft_c2c_cufft_out(const Tensor& self, IntArrayRef dim,
-                           int64_t normalization, bool forward, Tensor& out) {
-  auto result = _fft_c2c_cufft(self, dim, static_cast<int64_t>(fft_norm_mode::none), forward);
-  return _fft_apply_normalization_out(out, result, normalization, result.sizes(), dim);
-}
-
-
-=======
->>>>>>> 780faf52
 }} // at::native