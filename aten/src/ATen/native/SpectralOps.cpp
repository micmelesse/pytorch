#include <ATen/ATen.h>
#include <ATen/Config.h>
#include <ATen/NativeFunctions.h>
#include <ATen/detail/CUDAHooksInterface.h>
#include <ATen/native/SpectralOpsUtils.h>
#include <ATen/native/TensorIterator.h>

#include <algorithm>
#include <vector>
#include <cmath>

namespace at { namespace native {

namespace {

// Promote inputs to FFT functions
// * Integers are promoted to the default floating type
// * If require_complex=True, all types are promoted to complex
// * Raises an error for half-precision dtypes to allow future support
ScalarType promote_type_fft(ScalarType type, bool require_complex) {
  if (at::isComplexType(type)) {
    return type;
  }
  // Promote integral to default float type
  if (!at::isFloatingType(type)) {
    type = c10::typeMetaToScalarType(c10::get_default_dtype());
  }

  TORCH_CHECK(type == kFloat || type == kDouble, "Unsupported dtype ", type);

  if (!require_complex) {
    return type;
  }

  // Promote to complex
  switch (type) {
  case kFloat: return kComplexFloat;
  case kDouble: return kComplexDouble;
  default: TORCH_INTERNAL_ASSERT(false, "Unhandled dtype");
  }
}

// Promote a tensor's dtype according to promote_type_fft
Tensor promote_tensor_fft(const Tensor& t, bool require_complex=false) {
  auto cur_type = t.scalar_type();
  auto new_type = promote_type_fft(cur_type, require_complex);
  return (cur_type == new_type) ? t : t.to(new_type);
}

// Convert NumPy compatible normalization mode string to enum values
// NOTE: NumPy's normalization modes have direction-specific meanings. For example,
// "forward" translates to `by_n` for a forward transform and `none` for backward.
fft_norm_mode norm_from_string(c10::optional<std::string> norm, bool forward) {
  if (!norm || *norm == "backward") {
    return forward ? fft_norm_mode::none : fft_norm_mode::by_n;
  }

  if (*norm == "forward") {
    return forward ? fft_norm_mode::by_n : fft_norm_mode::none;
  }

  if (*norm == "ortho") {
    return fft_norm_mode::by_root_n;
  }

  TORCH_CHECK(false, "Invalid normalization mode: \"", *norm, "\"")
}

// Fixes the shape of x such that x.size(dims[i]) == sizes[i],
// either by zero-padding, or by slicing x starting from 0.
Tensor resize_fft_input(Tensor x, IntArrayRef dims, IntArrayRef sizes) {
  TORCH_INTERNAL_ASSERT(dims.size() == sizes.size());
  bool must_copy = false;
  auto x_sizes = x.sizes();
  DimVector pad_amount(x_sizes.size() * 2);
  for (int64_t i = 0; i < dims.size(); ++i) {
    if (sizes[i] == -1) {
      continue;
    }

    if (x_sizes[dims[i]] < sizes[i]) {
      must_copy = true;
      auto pad_idx = pad_amount.size() - 2 * dims[i] - 1;
      pad_amount[pad_idx] = sizes[i] - x_sizes[dims[i]];
    }

    if (x_sizes[dims[i]] > sizes[i]) {
      x = x.slice(dims[i], 0, sizes[i]);
    }
  }

  // Only call pad if necessary since pad copies the entire tensor
  return must_copy ? at::constant_pad_nd(x, pad_amount) : x;
}

// Complex to real FFT
Tensor fft_c2r(c10::string_view function_name,
               Tensor out, Tensor input, c10::optional<int64_t> n_opt,
               int64_t unwrapped_dim, c10::optional<std::string> norm_str,
               bool forward) {
  TORCH_CHECK(!out.defined() || out.is_floating_point(), function_name,
              " expects a floating point output tensor, but got ", out.scalar_type());
  input = promote_tensor_fft(input, /*require_complex=*/true);
  const auto input_dim = input.dim();
  const auto dim = maybe_wrap_dim(unwrapped_dim, input_dim);
  const auto n = n_opt.value_or(2*(input.sizes()[dim] - 1));
  TORCH_CHECK(n >= 1, "Invalid number of data points (", n, ") specified");
  if (n_opt) {
    input = resize_fft_input(input, dim, n/2 + 1);
  }
  const auto norm = norm_from_string(norm_str, forward);
  if (forward) {
    // FIXME: _fft does not support complex_output=false with inverse=false
    input = at::conj(input);
  }
  if (out.defined()) {
    std::cout << "fft_c2r:_fft_c2r_out" << std::endl;
    return at::_fft_c2r_out(out, input, dim, static_cast<int64_t>(norm), n);
  } else {
    std::cout << "fft_c2r:_fft_c2r" << std::endl;
    std::cout << "input: " << input << std::endl;
    std::cout << "dim: " << dim << std::endl;
    std::cout << "norm: " << static_cast<int64_t>(norm) << std::endl;
    std::cout << "n: " << n << std::endl;
    Tensor output = at::_fft_c2r(input, dim, static_cast<int64_t>(norm), n);
    std::cout << "output: " << output << std::endl;
    return output;
  }
}

// Real to complex FFT
Tensor fft_r2c(c10::string_view function_name,
               Tensor out, Tensor input, c10::optional<int64_t> n_opt,
               int64_t unwrapped_dim, c10::optional<std::string> norm_str,
               bool forward, bool onesided) {
  TORCH_CHECK(!input.is_complex(), function_name,
              " expects a real input tensor, but got ", input.scalar_type());
  TORCH_CHECK(!out.defined() || out.is_complex(), function_name,
              " expects a complex output tensor, but got ", out.scalar_type());
  input = promote_tensor_fft(input);
  const auto input_dim = input.dim();
  const auto dim = maybe_wrap_dim(unwrapped_dim, input_dim);
  const auto n = n_opt.value_or(input.sizes()[dim]);
  TORCH_CHECK(n >= 1, "Invalid number of data points (", n, ") specified");
  if (n_opt) {
    input = resize_fft_input(input, dim, n);
  }

  const auto norm = norm_from_string(norm_str, forward);

  Tensor ret;
  if (out.defined() && forward) {
    ret = at::_fft_r2c_out(out, input, dim, static_cast<int64_t>(norm), onesided);
  } else {
    ret = at::_fft_r2c(input, dim, static_cast<int64_t>(norm), onesided);
  }

  if (!forward) {
    // FIXME: _fft_r2c doesn't support native r2c IFFT
    return out.defined() ? at::conj_out(out, ret) : at::conj(ret);
  } else {
    return ret;
  }
}

// Complex to complex FFT
Tensor fft_c2c(c10::string_view function_name,
               Tensor out, Tensor input, c10::optional<int64_t> n_opt,
               int64_t unwrapped_dim, c10::optional<std::string> norm_str,
               bool forward) {
  TORCH_CHECK(input.is_complex(), function_name,
              " expects a complex input tensor, but got ", input.scalar_type());
  const auto input_dim = input.dim();
  const auto dim = maybe_wrap_dim(unwrapped_dim, input_dim);
  const auto n = n_opt.value_or(input.sizes()[dim]);
  TORCH_CHECK(n >= 1, "Invalid number of data points (", n, ") specified");
  if (n_opt) {
    input = resize_fft_input(input, dim, n);
  }
  const auto norm = norm_from_string(norm_str, forward);
  if (out.defined()) {
    TORCH_CHECK(out.is_complex(), function_name,
                " expects a complex output tensor, but got ", out.scalar_type());
    return at::_fft_c2c_out(out, input, dim, static_cast<int64_t>(norm), forward);
  } else {
    return at::_fft_c2c(input, dim, static_cast<int64_t>(norm), forward);
  }
}

// Dimensions to transform, and the signal shape in those dimensions
struct ShapeAndDims {
  DimVector shape, dim;
};

// Pre-process n-dimensional fft's `s` and `dim` arguments.
// Wraps dimensions and applies defaulting behavior.
// Also checks transform dims are unique and transform shape is non-empty.
ShapeAndDims canonicalize_fft_shape_and_dim_args(
    Tensor input, c10::optional<IntArrayRef> shape, c10::optional<IntArrayRef> dim) {
  const int64_t input_dim = input.dim();
  const IntArrayRef input_sizes = input.sizes();
  ShapeAndDims ret;

  if (dim) {
    ret.dim.resize(dim->size());
    std::copy(dim->begin(), dim->end(), ret.dim.begin());
    maybe_wrap_dims(ret.dim, input_dim);

    // Check dims are unique
    DimVector copy = ret.dim;
    std::sort(copy.begin(), copy.end());
    auto duplicate = std::adjacent_find(copy.begin(), copy.end());
    TORCH_CHECK(duplicate == copy.end(), "FFT dims must be unique");
  }

  if (shape) {
    // Has shape, may have dim
    TORCH_CHECK(!dim || dim->size() == shape->size(),
                "When given, dim and shape arguments must have the same length");
    TORCH_CHECK(shape->size() <= input_dim,
                "Got shape with ", shape->size(), " values but input tensor "
                "only has ", input_dim, " dimensions.");
    const int64_t transform_ndim = shape->size();
    // If shape is given, dims defaults to the last shape.size() dimensions
    if (!dim) {
      ret.dim.resize(transform_ndim);
      std::iota(ret.dim.begin(), ret.dim.end(), input_dim - transform_ndim);
    }

    // Translate shape of -1 to the default length
    ret.shape.resize(transform_ndim);
    for (int64_t i = 0; i < transform_ndim; ++i) {
      const auto n = (*shape)[i];
      ret.shape[i] = n == -1 ? input_sizes[ret.dim[i]] : n;
    }
  } else if (!dim) {
    // No shape, no dim
    ret.dim.resize(input_dim);
    std::iota(ret.dim.begin(), ret.dim.end(), int64_t{0});
    ret.shape.resize(input_dim);
    std::copy(input_sizes.begin(), input_sizes.end(), ret.shape.begin());
  } else {
    // No shape, has dim
    ret.shape.resize(ret.dim.size());
    for (int64_t i = 0; i < ret.dim.size(); ++i) {
      ret.shape[i] = input_sizes[ret.dim[i]];
    }
  }

  for (int64_t i = 0; i < ret.shape.size(); ++i) {
    TORCH_CHECK(ret.shape[i] > 0,
                "Invalid number of data points (", ret.shape[i], ") specified");
  }

  return ret;
}

// Complex to complex n-dimensional fft
Tensor fftn_c2c(
    c10::string_view function_name,
    Tensor out, const Tensor& input, IntArrayRef shape,
    IntArrayRef dim, c10::optional<std::string> norm_str, bool forward) {
  TORCH_CHECK(input.is_complex(), function_name, " expects a complex input tensor, but got", input.scalar_type());
  Tensor x = resize_fft_input(input, dim, shape);
  const auto norm = norm_from_string(norm_str, forward);
  if (out.defined()) {
    TORCH_CHECK(out.is_complex(), function_name, " expects a complex output tensor, but got ", out.scalar_type());
    return at::_fft_c2c_out(out, x, dim, static_cast<int64_t>(norm), forward);
  } else {
    return at::_fft_c2c(x, dim, static_cast<int64_t>(norm), forward);
  }
}

}  // namespace (anonymous)

// torch.fft.fft, analogous to NumPy's numpy.fft.fft
Tensor fft_fft(const Tensor& self, c10::optional<int64_t> n, int64_t dim,
               c10::optional<std::string> norm) {
  return self.is_complex() ?
    fft_c2c("fft", {}, self, n, dim, norm, /*forward=*/true) :
    fft_r2c("fft", {}, self, n, dim, norm, /*forward=*/true, /*onesided=*/false);
}

Tensor& fft_fft_out(const Tensor& self, c10::optional<int64_t> n,
                    int64_t dim, c10::optional<std::string> norm, Tensor& out) {
  if (self.is_complex()) {
    fft_c2c("fft", out, self, n, dim, norm, /*forward=*/true);
  } else {
    fft_r2c("fft", out, self, n, dim, norm, /*forward=*/true, /*onesided=*/false);
  }
  return out;
}

Tensor fft_ifft(const Tensor& self, c10::optional<int64_t> n, int64_t dim,
                c10::optional<std::string> norm) {
  return self.is_complex() ?
    fft_c2c("ifft", {}, self, n, dim, norm, /*forward=*/false) :
    fft_r2c("ifft", {}, self, n, dim, norm, /*forward=*/false, /*onesided=*/false);
}

Tensor& fft_ifft_out(const Tensor& self, c10::optional<int64_t> n,
                     int64_t dim, c10::optional<std::string> norm, Tensor& out) {
  if (self.is_complex()) {
    fft_c2c("ifft", out, self, n, dim, norm, /*forward=*/false);
  } else {
    fft_r2c("ifft", out, self, n, dim, norm, /*forward=*/false, /*onesided=*/false);
  }
  return out;
}

Tensor fft_rfft(const Tensor& self, c10::optional<int64_t> n, int64_t dim,
                c10::optional<std::string> norm) {
  return fft_r2c("rfft", {}, self, n, dim, norm, /*forward=*/true, /*onesided=*/true);
}

Tensor& fft_rfft_out(const Tensor& self, c10::optional<int64_t> n,
                     int64_t dim, c10::optional<std::string> norm, Tensor& out) {
  fft_r2c("rfft", out, self, n, dim, norm, /*forward=*/true, /*onesided=*/true);
  return out;
}

Tensor fft_irfft(const Tensor& self, c10::optional<int64_t> n, int64_t dim,
                 c10::optional<std::string> norm) {
  std::cout << "fft_irfft:fft_c2r" << std::endl;
  return fft_c2r("irfft", {}, self, n, dim, norm, /*forward=*/false);
}

<<<<<<< HEAD
Tensor& fft_irfft_out(Tensor& out, const Tensor& self, c10::optional<int64_t> n,
                  int64_t dim, c10::optional<std::string> norm) {
  std::cout << "fft_irfft_out:fft_c2r" << std::endl;
=======
Tensor& fft_irfft_out(const Tensor& self, c10::optional<int64_t> n,
                  int64_t dim, c10::optional<std::string> norm, Tensor& out) {
>>>>>>> 048087d9
  fft_c2r("irfft", out, self, n, dim, norm, /*forward=*/false);
  return out;
}

Tensor fft_hfft(const Tensor& self, c10::optional<int64_t> n, int64_t dim,
                c10::optional<std::string> norm) {
  std::cout << "fft_hfft:fft_c2r" << std::endl;
  return fft_c2r("hfft", {}, self, n, dim, norm, /*forward=*/true);
}

<<<<<<< HEAD
Tensor& fft_hfft_out(Tensor& out, const Tensor& self, c10::optional<int64_t> n,
                     int64_t dim, c10::optional<std::string> norm) {
  std::cout << "fft_hfft_out:fft_c2r" << std::endl;
=======
Tensor& fft_hfft_out(const Tensor& self, c10::optional<int64_t> n,
                     int64_t dim, c10::optional<std::string> norm, Tensor& out) {
>>>>>>> 048087d9
  fft_c2r("hfft", out, self, n, dim, norm, /*forward=*/true);
  return out;
}

Tensor fft_ihfft(const Tensor& self, c10::optional<int64_t> n, int64_t dim,
                 c10::optional<std::string> norm) {
  return fft_r2c("ihfft", {}, self, n, dim, norm, /*forward=*/false, /*onesided=*/true);
}

Tensor& fft_ihfft_out(const Tensor& self, c10::optional<int64_t> n,
                     int64_t dim, c10::optional<std::string> norm, Tensor& out) {
  fft_r2c("ihfft", out, self, n, dim, norm, /*forward=*/false, /*onesided=*/true);
  return out;
}

Tensor fft_fftn(const Tensor& self, c10::optional<IntArrayRef> s,
                c10::optional<IntArrayRef> dim,
                c10::optional<std::string> norm) {
  auto desc = canonicalize_fft_shape_and_dim_args(self, s, dim);
  // TODO: For real input, perform rfftn then mirror with conjugate symmetry
  Tensor input = promote_tensor_fft(self, /*require_complex=*/true);
  return fftn_c2c("fftn", {}, input, desc.shape, desc.dim, norm, /*forward=*/true);
}

Tensor& fft_fftn_out(const Tensor& self,
                     c10::optional<IntArrayRef> s,
                     c10::optional<IntArrayRef> dim,
                     c10::optional<std::string> norm, Tensor& out) {
  auto desc = canonicalize_fft_shape_and_dim_args(self, s, dim);
  // TODO: For real input, perform rfftn then mirror with conjugate symmetry
  Tensor input = promote_tensor_fft(self, /*require_complex=*/true);
  fftn_c2c("fftn", out, input, desc.shape, desc.dim, norm, /*forward=*/true);
  return out;
}

Tensor fft_ifftn(const Tensor& self, c10::optional<IntArrayRef> s,
                c10::optional<IntArrayRef> dim,
                c10::optional<std::string> norm) {
  auto desc = canonicalize_fft_shape_and_dim_args(self, s, dim);
  Tensor input = promote_tensor_fft(self, /*require_complex=*/true);
  return fftn_c2c("ifftn", {}, input, desc.shape, desc.dim, norm, /*forward=*/false);
}

Tensor& fft_ifftn_out(const Tensor& self,
                      c10::optional<IntArrayRef> s,
                      c10::optional<IntArrayRef> dim,
                      c10::optional<std::string> norm, Tensor& out) {
  auto desc = canonicalize_fft_shape_and_dim_args(self, s, dim);
  Tensor input = promote_tensor_fft(self, /*require_complex=*/true);
  fftn_c2c("ifftn", out, input, desc.shape, desc.dim, norm, /*forward=*/false);
  return out;
}

static Tensor fft_rfftn_impl(Tensor out, const Tensor& self,
                             c10::optional<IntArrayRef> s,
                             c10::optional<IntArrayRef> dim,
                             const c10::optional<std::string>& norm_str) {
  TORCH_CHECK(!self.is_complex(), "rfftn expects a real-valued input tensor, but got ", self.scalar_type());
  auto desc = canonicalize_fft_shape_and_dim_args(self, s, dim);
  TORCH_CHECK(desc.shape.size() > 0, "rfftn must transform at least one axis");
  Tensor input = promote_tensor_fft(self, /*require_complex=*/false);
  Tensor x = resize_fft_input(input, desc.dim, desc.shape);
  const auto norm = norm_from_string(norm_str, /*forward=*/true);
  if (out.defined()) {
    TORCH_CHECK(out.is_complex(), "rfftn expects a complex-valued output tensor, but got ", out.scalar_type());
    return at::_fft_r2c_out(out, x, desc.dim, static_cast<int64_t>(norm), /*onesided=*/true);
  } else {
    return at::_fft_r2c(x, desc.dim, static_cast<int64_t>(norm), /*onesided=*/true);
  }
}

Tensor fft_rfftn(const Tensor& self, c10::optional<IntArrayRef> s,
                c10::optional<IntArrayRef> dim,
                c10::optional<std::string> norm_str) {
  return fft_rfftn_impl({}, self, s, dim, norm_str);
}

Tensor& fft_rfftn_out(const Tensor& self,
                      c10::optional<IntArrayRef> s,
                      c10::optional<IntArrayRef> dim,
                      c10::optional<std::string> norm_str, Tensor& out) {
  fft_rfftn_impl(out, self, s, dim, norm_str);
  return out;
}

static Tensor fft_irfftn_impl(Tensor out, const Tensor& self,
                              c10::optional<IntArrayRef> s,
                              c10::optional<IntArrayRef> dim,
                              const c10::optional<std::string>& norm_str) {
  std::cout << "fft_irfftn_impl" << std::endl;
  auto desc = canonicalize_fft_shape_and_dim_args(self, s, dim);
  TORCH_CHECK(desc.shape.size() > 0, "irfftn must transform at least one axis");

  const auto last_dim_size = [&] {
    // Fixup default shape handling in the last dimension,
    if (!s.has_value() || (s->back() == -1)) {
      const auto last_dim = desc.dim.back();
      return 2 * (self.sizes()[last_dim] - 1);
    }
    return desc.shape.back();
  }();
  desc.shape.back() = last_dim_size / 2 + 1;

  Tensor input = promote_tensor_fft(self, /*require_complex=*/true);
  Tensor x = resize_fft_input(input, desc.dim, desc.shape);
  const auto norm = norm_from_string(norm_str, /*forward=*/false);
  if (out.defined()) {
    TORCH_CHECK(out.is_floating_point(), "irfftn expects a floating point output tensor, but got ", out.scalar_type());
    std::cout << "fft_irfftn_impl:_fft_c2r_out" << std::endl;
    return at::_fft_c2r_out(out, x, desc.dim, static_cast<int64_t>(norm), last_dim_size);
  } else {
    std::cout << "fft_irfftn_impl:_fft_c2r" << std::endl;
    return at::_fft_c2r(x, desc.dim, static_cast<int64_t>(norm), last_dim_size);
  }
}

Tensor fft_irfftn(const Tensor& self,
                  c10::optional<IntArrayRef> s,
                  c10::optional<IntArrayRef> dim,
                  c10::optional<std::string> norm_str) {
  std::cout << "fft_irfftn" << std::endl;
  return fft_irfftn_impl({}, self, s, dim, norm_str);
}

Tensor& fft_irfftn_out(const Tensor& self,
                       c10::optional<IntArrayRef> s,
                       c10::optional<IntArrayRef> dim,
<<<<<<< HEAD
                       c10::optional<std::string> norm_str) {
  std::cout << "fft_irfftn_out" << std::endl;
=======
                       c10::optional<std::string> norm_str, Tensor& out) {
>>>>>>> 048087d9
  fft_irfftn_impl(out, self, s, dim, norm_str);
  return out;
}

Tensor fft_fft2(const Tensor& self, c10::optional<IntArrayRef> s,
                IntArrayRef dim, c10::optional<std::string> norm) {
  return native::fft_fftn(self, s, dim, std::move(norm));
}

Tensor& fft_fft2_out(const Tensor& self, c10::optional<IntArrayRef> s,
                     IntArrayRef dim, c10::optional<std::string> norm, Tensor& out) {
  return native::fft_fftn_out(self, s, dim, std::move(norm), out);
}

Tensor fft_ifft2(const Tensor& self, c10::optional<IntArrayRef> s,
                IntArrayRef dim, c10::optional<std::string> norm) {
  return native::fft_ifftn(self, s, dim, std::move(norm));
}

Tensor& fft_ifft2_out(const Tensor& self, c10::optional<IntArrayRef> s,
                      IntArrayRef dim, c10::optional<std::string> norm, Tensor& out) {
  return native::fft_ifftn_out(self, s, dim, std::move(norm), out);
}

Tensor fft_rfft2(const Tensor& self, c10::optional<IntArrayRef> s,
                IntArrayRef dim, c10::optional<std::string> norm) {
  return native::fft_rfftn(self, s, dim, std::move(norm));
}

Tensor& fft_rfft2_out(const Tensor& self, c10::optional<IntArrayRef> s,
                      IntArrayRef dim, c10::optional<std::string> norm, Tensor& out) {
  return native::fft_rfftn_out(self, s, dim, std::move(norm), out);
}

Tensor fft_irfft2(const Tensor& self, c10::optional<IntArrayRef> s,
                  IntArrayRef dim, c10::optional<std::string> norm) {
  std::cout << "fft_irfft2" << std::endl;
  return native::fft_irfftn(self, s, dim, std::move(norm));
}

<<<<<<< HEAD
Tensor& fft_irfft2_out(Tensor& out, const Tensor& self, c10::optional<IntArrayRef> s,
                       IntArrayRef dim, c10::optional<std::string> norm) {
  std::cout << "fft_irfft2_out" << std::endl;
  return native::fft_irfftn_out(out, self, s, dim, std::move(norm));
=======
Tensor& fft_irfft2_out(const Tensor& self, c10::optional<IntArrayRef> s,
                       IntArrayRef dim, c10::optional<std::string> norm, Tensor& out) {
  return native::fft_irfftn_out(self, s, dim, std::move(norm), out);
>>>>>>> 048087d9
}

Tensor& fft_fftfreq_out(int64_t n, double d, Tensor& out) {
  ScalarType dtype = out.scalar_type();
  TORCH_CHECK(at::isFloatingType(dtype) || at::isComplexType(dtype),
              "fftfreq requires a floating point or complex dtype");
  // TODO: arange doesn't have complex support
  at::arange_out(out, n);
  auto right_slice = out.slice(0, (n + 1) / 2, 0);
  at::arange_out(right_slice, -(n/2), 0, 1);
  return out.mul_(1.0 / (n * d));  // Slightly faster than div_(n*d)
}

Tensor fft_fftfreq(int64_t n, double d,
    c10::optional<ScalarType> dtype,
    c10::optional<Layout> layout,
    c10::optional<Device> device,
    c10::optional<bool> pin_memory) {
  // See [Note: hacky wrapper removal for TensorOptions]
  TensorOptions options = TensorOptions().dtype(dtype).layout(layout).device(device).pinned_memory(pin_memory);

  auto out = at::empty({n}, options);
  return native::fft_fftfreq_out(n, d, out);
}

Tensor& fft_rfftfreq_out(int64_t n, double d, Tensor& out) {
  ScalarType dtype = out.scalar_type();
  TORCH_CHECK(at::isFloatingType(dtype) || at::isComplexType(dtype),
              "rfftfreq requires a floating point or complex dtype");
  // TODO: arange doesn't have complex support
  native::arange_out(n/2 + 1, out);
  return out.mul_(1.0 / (n * d));  // Slightly faster than div_(n*d)
}

Tensor fft_rfftfreq(int64_t n, double d,
    c10::optional<ScalarType> dtype,
    c10::optional<Layout> layout,
    c10::optional<Device> device,
    c10::optional<bool> pin_memory) {
  // See [Note: hacky wrapper removal for TensorOptions]
  TensorOptions options = TensorOptions().dtype(dtype).layout(layout).device(device).pinned_memory(pin_memory);

  auto out = at::empty({n/2 + 1}, options);
  return native::fft_rfftfreq_out(n, d, out);
}

// If an array dim is specified, wraps them according to self.dim().
// Otherwise returns a vector of all dims.
DimVector default_alldims(const Tensor& self, c10::optional<IntArrayRef> dim_opt) {
  DimVector dim;
  if (dim_opt) {
    IntArrayRef dim_unwrapped = *dim_opt;
    dim.resize(dim_unwrapped.size());
    for (int64_t i = 0; i < dim.size(); ++i) {
      dim[i] = maybe_wrap_dim(dim_unwrapped[i], self.dim());
    }
  } else {
    dim.resize(self.dim());
    std::iota(dim.begin(), dim.end(), 0);
  }
  return dim;
}

Tensor fft_fftshift(const Tensor& x, c10::optional<IntArrayRef> dim_opt) {
  auto dim = default_alldims(x, dim_opt);

  IntArrayRef x_sizes = x.sizes();
  DimVector shift(dim.size());
  for (int64_t i = 0; i < dim.size(); ++i) {
    shift[i] = x_sizes[dim[i]] / 2;
  }

  return at::roll(x, shift, dim);
}

Tensor fft_ifftshift(const Tensor& x, c10::optional<IntArrayRef> dim_opt) {
  auto dim = default_alldims(x, dim_opt);

  IntArrayRef x_sizes = x.sizes();
  DimVector shift(dim.size());
  for (int64_t i = 0; i < dim.size(); ++i) {
    shift[i] = (x_sizes[dim[i]] + 1) / 2;
  }

  return at::roll(x, shift, dim);
}


// We call the following methods via CUDA hooks because they are really only
// valid when CUDA is available. See native/cuda/CuFFTPlanCache.h for more details.
int64_t _cufft_get_plan_cache_max_size(int64_t device_index) {
  return detail::getCUDAHooks().cuFFTGetPlanCacheMaxSize(device_index);
}

void _cufft_set_plan_cache_max_size(int64_t device_index, int64_t max_size) {
  detail::getCUDAHooks().cuFFTSetPlanCacheMaxSize(device_index, max_size);
}

int64_t _cufft_get_plan_cache_size(int64_t device_index) {
  return detail::getCUDAHooks().cuFFTGetPlanCacheSize(device_index);
}

void _cufft_clear_plan_cache(int64_t device_index) {
  detail::getCUDAHooks().cuFFTClearPlanCache(device_index);
}

template <typename Stream, typename T>
static Stream& write_opt(Stream& SS, const optional<T>& value) {
  if (value) {
    SS << *value;
  } else {
    SS << "None";
  }
  return SS;
}

/* Short-time Fourier Transform, for signal analysis.
 *
 * This is modeled after librosa but with support for complex time-domain
 * signals and complex windows.
 *
 * NOTE: librosa's center and pad_mode arguments are currently only implemented
 * in python because it uses torch.nn.functional.pad which is python-only.
 */
Tensor stft(const Tensor& self, const int64_t n_fft, const optional<int64_t> hop_lengthOpt,
            const optional<int64_t> win_lengthOpt, const c10::optional<Tensor>& window_opt,
            const bool normalized, const optional<bool> onesidedOpt,
            const optional<bool> return_complexOpt) {
  // See [Note: hacky wrapper removal for optional tensor]
  const Tensor& window = c10::value_or_else(window_opt, [] {return Tensor();});

  #define REPR(SS) \
    SS << "stft(" << self.toString() << self.sizes() << ", n_fft=" << n_fft \
       << ", hop_length=" << hop_length << ", win_length=" << win_length \
       << ", window="; \
    if (window.defined()) { \
      SS << window.toString() << "{" << window.sizes() << "}"; \
    } else { \
      SS << "None"; \
    } \
    SS << ", normalized=" << normalized << ", onesided="; \
    write_opt(SS, onesidedOpt) << ", return_complex="; \
    write_opt(SS, return_complexOpt) << ") "

  TORCH_CHECK(!window.defined() || window.device() == self.device(),
              "stft input and window must be on the same device but got self on ",
              self.device(), " and window on ", window.device())

  // default_init hop_length and win_length
  auto hop_length = hop_lengthOpt.value_or(n_fft >> 2);
  auto win_length = win_lengthOpt.value_or(n_fft);
  const bool return_complex = return_complexOpt.value_or(
      self.is_complex() || (window.defined() && window.is_complex()));
  if (!return_complex) {
    if (!return_complexOpt.has_value()) {
      TORCH_WARN_ONCE(
        "stft will soon require the return_complex parameter be given for real inputs, "
        "and will further require that return_complex=True in a future PyTorch release."
      );
    }


    // TORCH_WARN_ONCE(
    //     "stft with return_complex=False is deprecated. In a future pytorch "
    //     "release, stft will return complex tensors for all inputs, and "
    //     "return_complex=False will raise an error.\n"
    //     "Note: you can still call torch.view_as_real on the complex output to "
    //     "recover the old return format.");
  }

  if (!at::isFloatingType(self.scalar_type()) && !at::isComplexType(self.scalar_type())) {
    std::ostringstream ss;
    REPR(ss) << ": expected a tensor of floating point or complex values";
    AT_ERROR(ss.str());
  }
  if (self.dim() > 2 || self.dim() < 1) {
    std::ostringstream ss;
    REPR(ss) << ": expected a 1D or 2D tensor";
    AT_ERROR(ss.str());
  }
  Tensor input = self;
  if (self.dim() == 1) {
    input = input.unsqueeze(0);
  }
  int64_t batch = input.size(0);
  int64_t len = input.size(1);
  if (n_fft <= 0 || n_fft > len) {
    std::ostringstream ss;
    REPR(ss) << ": expected 0 < n_fft < " << len
             << ", but got n_fft=" << win_length;
    AT_ERROR(ss.str());
  }
  if (hop_length <= 0) {
    std::ostringstream ss;
    REPR(ss) << ": expected hop_length > 0, but got hop_length=" << hop_length;
    AT_ERROR(ss.str());
  }
  if (win_length <= 0 || win_length > n_fft) {
    std::ostringstream ss;
    REPR(ss) << ": expected 0 < win_length <= n_fft, but got win_length="
             << win_length;
    AT_ERROR(ss.str());
  }
  if (window.defined() && (window.dim() != 1 || window.size(0) != win_length)) {
    std::ostringstream ss;
    REPR(ss) << ": expected a 1D window tensor of size equal to win_length="
             << win_length << ", but got window with size " << window.sizes();
    AT_ERROR(ss.str());
  }
  #undef REPR
  auto window_ = window;
  if (win_length < n_fft) {
    // pad center
    auto left = (n_fft - win_length) / 2;
    if (window.defined()) {
      window_ = at::zeros({n_fft}, window.options());
      window_.narrow(0, left, win_length).copy_(window);
    } else {
      window_ = at::zeros({n_fft}, self.options());
      window_.narrow(0, left, win_length).fill_(1);
    }
  }
  int64_t n_frames = 1 + (len - n_fft) / hop_length;
  // time2col
  input = input.as_strided(
    {batch, n_frames, n_fft},
    {input.stride(0), hop_length * input.stride(1), input.stride(1)}
  );
  if (window_.defined()) {
    input = input.mul(window_);
  }

  // FFT and transpose to get (batch x fft_size x num_frames)
  const bool complex_fft = input.is_complex();
  const auto onesided = onesidedOpt.value_or(!complex_fft);

  const fft_norm_mode norm = normalized ? fft_norm_mode::by_root_n : fft_norm_mode::none;
  Tensor out;
  if (complex_fft) {
    TORCH_CHECK(!onesided, "Cannot have onesided output if window or input is complex");
    out = at::_fft_c2c(input, input.dim() - 1, static_cast<int64_t>(norm), /*forward=*/true);
  } else {
    out = at::_fft_r2c(input, input.dim() - 1, static_cast<int64_t>(norm), onesided);
  }
  out.transpose_(1, 2);

  if (self.dim() == 1) {
    out.squeeze_(0);
  }

  if (return_complex) {
    return out;
  } else {
    return at::view_as_real(out);
  }
}

// Create complex tensor from the old style of real tensor with size=(..., 2)
// This is to support istft in the transition to requiring complex input.
// NOTE: This may return a view of the input tensor, or might clone if necessary
static Tensor as_complex(const Tensor& self) {
  const bool can_view_as_complex = [&]{
    auto strides = self.strides();
    for (int64_t i = 0; i + 1 < strides.size(); ++i) {
      if (strides[i] % 2 != 0) {
        return false;
      }
    }
    return strides.back() == 1 && self.storage_offset() % 2 == 0;
  }();
  return at::view_as_complex(can_view_as_complex ? self : self.clone(MemoryFormat::Contiguous));
}

/* Inverse Short-time Fourier Transform
 *
 * This is modeled after librosa but with support for complex time-domain
 * signals and complex windows.
 */
Tensor istft(const Tensor& self, const int64_t n_fft, const optional<int64_t> hop_lengthOpt,
             const optional<int64_t> win_lengthOpt, const c10::optional<Tensor>& window_opt,
             const bool center, const bool normalized, const c10::optional<bool> onesidedOpt,
             const optional<int64_t> lengthOpt, const bool return_complex) {
  // See [Note: hacky wrapper removal for optional tensor]
  const Tensor& window = c10::value_or_else(window_opt, [] {return Tensor();});

  #define REPR(SS) \
    SS << "istft(" << self.toString() << self.sizes() << ", n_fft=" << n_fft \
       << ", hop_length=" << hop_length << ", win_length=" << win_length \
       << ", window="; \
    if (window.defined()) { \
      SS << window.toString() << "{" << window.sizes() << "}"; \
    } else { \
      SS << "None"; \
    } \
    SS << ", center=" << center << ", normalized=" << normalized << ", onesided="; \
    write_opt(SS, onesidedOpt) << ", length="; \
    write_opt(SS, lengthOpt) << ", return_complex=" << return_complex << ") "

  TORCH_CHECK(!window.defined() || window.device() == self.device(),
              "istft input and window must be on the same device but got self on ",
              self.device(), " and window on ", window.device())

  // default_init hop_length and win_length
  const auto hop_length = hop_lengthOpt.value_or(n_fft >> 2);
  const auto win_length = win_lengthOpt.value_or(n_fft);

  if (!self.is_complex()) {
    TORCH_WARN_ONCE(
      "istft will require a complex-valued input tensor in a future PyTorch release. "
      "Matching the output from stft with return_complex=True. ");
  }
  Tensor input = self.is_complex() ? at::view_as_real(self) : self;
  const auto input_dim = input.dim();
  const auto n_frames = input.size(-2);
  const auto fft_size = input.size(-3);

  const auto expected_output_signal_len = n_fft + hop_length * (n_frames - 1);

  const auto options = at::device(input.device()).dtype(input.dtype());
  if (input.numel() == 0) {
    std::ostringstream ss;
    REPR(ss) << ": input tensor cannot be empty.";
    AT_ERROR(ss.str());
  }
  if (input_dim != 3 && input_dim != 4) {
    std::ostringstream ss;
    REPR(ss) << ": expected a tensor with 3 or 4 dimensions, but got " << input_dim;
    AT_ERROR(ss.str());
  }
  if (input.size(-1) != 2) {
    std::ostringstream ss;
    REPR(ss) << ": expected the last dimension to be 2 (corresponding to real and imaginary parts), but got " << self.size(-1);
    AT_ERROR(ss.str());
  }

  const bool onesided = onesidedOpt.value_or(fft_size != n_fft);
  if (onesided) {
    if (n_fft / 2 + 1 != fft_size) {
      std::ostringstream ss;
      REPR(ss) << ": expected the frequency dimension (3rd to the last) of the input tensor to match n_fft / 2 + 1 when onsided=True, but got " << fft_size;
      AT_ERROR(ss.str());
    }
  } else {
    if (n_fft != fft_size) {
      std::ostringstream ss;
      REPR(ss) << ": expected the frequency dimension (3rd to the last) of the input tensor to match n_fft when onsided=False, but got " << fft_size;
      AT_ERROR(ss.str());
    }
  }

  if (!(0 < hop_length && hop_length <= win_length)) {
    std::ostringstream ss;
    REPR(ss) << ": expected 0 < hop_length <= win_length";
    AT_ERROR(ss.str());
  }

  if (!(0 < win_length && win_length <= n_fft)) {
    std::ostringstream ss;
    REPR(ss) << ": expected 0 < win_length <= n_fft";
    AT_ERROR(ss.str());
  }
  if (window.defined()) {
    if (window.dim() != 1 || window.size(0) != win_length) {
      std::ostringstream ss;
      REPR(ss) << ": Invalid window shape. window has to be 1D and length of `win_length`";
      AT_ERROR(ss.str());
    }
  }

  Tensor window_tmp = window.defined() ? window : at::ones({win_length,}, options);
  if (win_length != n_fft) {
    // center window by padding zeros on right and left side
    int64_t left = (n_fft - win_length) / 2;
    window_tmp = at::constant_pad_nd(window_tmp, {left, n_fft - win_length - left}, 0);
    TORCH_INTERNAL_ASSERT(window_tmp.size(0) == n_fft);
  }

  if (input_dim == 3) {
    input = input.unsqueeze(0);
  }

  input = as_complex(input.transpose(1, 2));  // size: (channel, n_frames, fft_size, 2)

  const fft_norm_mode norm = normalized ? fft_norm_mode::by_root_n : fft_norm_mode::by_n;
  if (return_complex) {
    TORCH_CHECK(!onesided, "Cannot have onesided output if window or input is complex");
    input = at::_fft_c2c(input, input.dim() - 1, static_cast<int64_t>(norm), /*forward=*/false);  // size: (channel, n_frames, n_fft)
  } else {
    TORCH_CHECK(!window.defined() || !window.is_complex(),
                "Complex windows are incompatible with return_complex=False");
    if (!onesided) {
      input = input.slice(-1, 0, n_fft / 2 + 1);
    }
     std::cout << "istft:_fft_c2r" << std::endl;
    input = at::_fft_c2r(input, input.dim() - 1, static_cast<int64_t>(norm), n_fft);  // size: (channel, n_frames, n_fft)
  }
  TORCH_INTERNAL_ASSERT(input.size(2) == n_fft);

  Tensor y_tmp = input * window_tmp.view({1, 1, n_fft});  // size: (channel, n_frames, n_fft)
  y_tmp = y_tmp.transpose(1, 2);  // size: (channel, n_fft, frame)

  Tensor y = at::col2im(y_tmp,
                                  /*output_size*/ {1, (n_frames - 1) * hop_length + n_fft},
                                  /*kernel_size*/ {1, n_fft},
                                  /*dilation*/    {1, 1},
                                  /*padding*/     {0, 0},
                                  /*stride*/      {1, hop_length}
                                 ).squeeze(2);
  window_tmp = window_tmp.pow(2).view({n_fft, 1}).repeat({1, n_frames}).unsqueeze(0);  // size: (1, n_fft, n_frames)
  Tensor window_envelop = at::col2im(window_tmp,
                                  /*output_size*/ {1, (n_frames - 1) * hop_length + n_fft},
                                  /*kernel_size*/ {1, n_fft},
                                  /*dilation*/    {1, 1},
                                  /*padding*/     {0, 0},
                                  /*stride*/      {1, hop_length}
                                 ).squeeze(2); // size: (1, 1, expected_output_signal_len)

  TORCH_INTERNAL_ASSERT(expected_output_signal_len == y.size(2));
  TORCH_INTERNAL_ASSERT(expected_output_signal_len == window_envelop.size(2));

  // We need to trim the front padding away if centered
  const auto start = center ? n_fft / 2 : 0;
  const auto end = lengthOpt.has_value()? start + lengthOpt.value() : - n_fft / 2;

  y = y.slice(2, start, end, 1);
  window_envelop = window_envelop.slice(2, start, end, 1);
  const auto window_envelop_lowest = window_envelop.abs().min().item().toDouble();
  if (window_envelop_lowest < 1e-11) {
    std::ostringstream ss;
    REPR(ss) << "window overlap add min: " << window_envelop_lowest;
    AT_ERROR(ss.str());
  }

  y = (y / window_envelop).squeeze(1);  // size: (channel, expected_output_signal_len)
  if (input_dim == 3) {
    y = y.squeeze(0);
  }
  return y;

  #undef REPR
}

Tensor stft(const Tensor& self, const int64_t n_fft, const optional<int64_t> hop_lengthOpt,
            const optional<int64_t> win_lengthOpt, const Tensor& window,
            const bool normalized, const optional<bool> onesidedOpt) {
  return at::native::stft(
      self, n_fft, hop_lengthOpt, win_lengthOpt, window, normalized, onesidedOpt,
      /*return_complex=*/c10::nullopt);
}

Tensor istft(const Tensor& self, const int64_t n_fft, const optional<int64_t> hop_lengthOpt,
             const optional<int64_t> win_lengthOpt, const Tensor& window,
             const bool center, const bool normalized, const optional<bool> onesidedOpt,
             const optional<int64_t> lengthOpt) {
  return at::native::istft(
      self, n_fft, hop_lengthOpt, win_lengthOpt, window, center, normalized,
      onesidedOpt, lengthOpt, /*return_complex=*/false);
}

void _fft_fill_with_conjugate_symmetry_(const Tensor& input, IntArrayRef dim_) {
  const auto input_sizes = input.sizes();
  const auto input_strides = input.strides();
  TORCH_CHECK(dim_.size() > 0);
  DimVector dim(dim_.begin(), dim_.end());
  at::maybe_wrap_dims(dim, input_strides.size());

  if (input.numel() == 0 || input_sizes[dim.back()] <= 2) {
    return;  // No elements need writing
  }

  // Small dimensions may be treated as batch dims since they don't get mirrored
  dim.erase(
      std::remove_if(dim.begin(), dim.end(), [&](int64_t dim) {
        return (input_sizes[dim] <= 2);
      }),
      dim.end());

  // Use TensorIterator to coalesce batch dimensions
  // NOTE: Can't use TensorIterator loops because we need negative strides
  auto iter = TensorIteratorConfig()
      .add_output(input)
      .add_input(input)
      .resize_outputs(false)
      .declare_static_shape(input_sizes, dim)
      .build();

  const auto iter_strides = iter.strides(0);
  const auto iter_sizes = iter.shape();
  const auto ndim = iter_strides.size() + dim.size();
  DimVector in_strides(ndim), signal_half_sizes(ndim);
  // Take coalesced batch dimensions from TensorIterator
  std::copy(iter_strides.begin(), iter_strides.end(), in_strides.begin());
  std::copy(iter_sizes.begin(), iter_sizes.end(), signal_half_sizes.begin());

  // Take transformed dimensions directly from the input
  const auto element_size = iter.element_size(0);
  for (int64_t i = 0; i < dim.size(); ++i) {
    // Convert to byte strides to match TensorIterator
    in_strides[iter_strides.size() + i] = input_strides[dim[i]] * element_size;
    signal_half_sizes[iter_strides.size() + i] = input_sizes[dim[i]];
  }

  // For the last dimension, use negative strides to perform the mirroring
  signal_half_sizes.back() = (input_sizes[dim.back()] - 1) / 2;
  auto out_strides = in_strides;
  out_strides.back() *= -1;

  auto* data_ptr = static_cast<char*>(input.data_ptr());
  const auto* in_data = data_ptr + input_strides[dim.back()] * element_size;
  auto* out_data = data_ptr + (
      input_strides[dim.back()] * (input_sizes[dim.back()] - 1) * element_size);

  // Reorder dimensions by stride to maximize data locality
  DimVector dim_permute(ndim);
  std::iota(dim_permute.begin(), dim_permute.end(), 0);
  std::sort(dim_permute.begin(), dim_permute.end(),
      [&](auto dim1, auto dim2) {
        return in_strides[dim1] < in_strides[dim2];
      });

  DimVector temp(ndim);
  auto apply_permutation = [&] (DimVector & vec) {
    // Do permuted index copy into a temporary, then copy back
    for (int64_t i = 0; i < ndim; ++i) {
      temp[i] = vec[dim_permute[i]];
    }
    vec = temp;
  };
  apply_permutation(in_strides);
  apply_permutation(out_strides);
  apply_permutation(signal_half_sizes);

  // Find dims.slice(dims.size() - 1) in the new permuted order.
  // These are the dimensions that need explicit Hermitian mirroring
  DimVector mirror_dims;
  mirror_dims.reserve(dim.size() - 1);
  for (int64_t i = 0; i < ndim; ++i) {
    if (dim_permute[i] >= iter_strides.size() &&  // Not a batch dimension
        dim_permute[i] != ndim - 1) {  // Not the last dim, which is mirrored separately with negative strides
      mirror_dims.push_back(i);
    }
  }
  TORCH_INTERNAL_ASSERT(mirror_dims.size() == dim.size() - 1);

  // Dispatch to CPU or CUDA kernel to do the actual conjugate mirroring
  fft_fill_with_conjugate_symmetry_stub(
      input.device().type(), input.scalar_type(),
      mirror_dims, signal_half_sizes, in_strides, in_data, out_strides, out_data);
}

DEFINE_DISPATCH(fft_fill_with_conjugate_symmetry_stub);

}} // at::native<|MERGE_RESOLUTION|>--- conflicted
+++ resolved
@@ -325,14 +325,9 @@
   return fft_c2r("irfft", {}, self, n, dim, norm, /*forward=*/false);
 }
 
-<<<<<<< HEAD
-Tensor& fft_irfft_out(Tensor& out, const Tensor& self, c10::optional<int64_t> n,
-                  int64_t dim, c10::optional<std::string> norm) {
-  std::cout << "fft_irfft_out:fft_c2r" << std::endl;
-=======
 Tensor& fft_irfft_out(const Tensor& self, c10::optional<int64_t> n,
                   int64_t dim, c10::optional<std::string> norm, Tensor& out) {
->>>>>>> 048087d9
+  std::cout << "fft_irfft_out:fft_c2r" << std::endl;
   fft_c2r("irfft", out, self, n, dim, norm, /*forward=*/false);
   return out;
 }
@@ -343,14 +338,9 @@
   return fft_c2r("hfft", {}, self, n, dim, norm, /*forward=*/true);
 }
 
-<<<<<<< HEAD
-Tensor& fft_hfft_out(Tensor& out, const Tensor& self, c10::optional<int64_t> n,
-                     int64_t dim, c10::optional<std::string> norm) {
-  std::cout << "fft_hfft_out:fft_c2r" << std::endl;
-=======
 Tensor& fft_hfft_out(const Tensor& self, c10::optional<int64_t> n,
                      int64_t dim, c10::optional<std::string> norm, Tensor& out) {
->>>>>>> 048087d9
+  std::cout << "fft_hfft_out:fft_c2r" << std::endl;
   fft_c2r("hfft", out, self, n, dim, norm, /*forward=*/true);
   return out;
 }
@@ -478,12 +468,8 @@
 Tensor& fft_irfftn_out(const Tensor& self,
                        c10::optional<IntArrayRef> s,
                        c10::optional<IntArrayRef> dim,
-<<<<<<< HEAD
-                       c10::optional<std::string> norm_str) {
+                       c10::optional<std::string> norm_str, Tensor& out) {
   std::cout << "fft_irfftn_out" << std::endl;
-=======
-                       c10::optional<std::string> norm_str, Tensor& out) {
->>>>>>> 048087d9
   fft_irfftn_impl(out, self, s, dim, norm_str);
   return out;
 }
@@ -524,16 +510,10 @@
   return native::fft_irfftn(self, s, dim, std::move(norm));
 }
 
-<<<<<<< HEAD
-Tensor& fft_irfft2_out(Tensor& out, const Tensor& self, c10::optional<IntArrayRef> s,
-                       IntArrayRef dim, c10::optional<std::string> norm) {
-  std::cout << "fft_irfft2_out" << std::endl;
-  return native::fft_irfftn_out(out, self, s, dim, std::move(norm));
-=======
 Tensor& fft_irfft2_out(const Tensor& self, c10::optional<IntArrayRef> s,
                        IntArrayRef dim, c10::optional<std::string> norm, Tensor& out) {
+  std::cout << "fft_irfft2_out" << std::endl;
   return native::fft_irfftn_out(self, s, dim, std::move(norm), out);
->>>>>>> 048087d9
 }
 
 Tensor& fft_fftfreq_out(int64_t n, double d, Tensor& out) {
