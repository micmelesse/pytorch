--- conflicted
+++ resolved
@@ -1080,10 +1080,7 @@
         self.assertRaises(RuntimeError, torch.istft, torch.zeros((3, 0, 2)), 2)
         self.assertRaises(RuntimeError, torch.istft, torch.zeros((0, 3, 2)), 2)
 
-<<<<<<< HEAD
-=======
     @skipCUDAIfRocm
->>>>>>> 048087d9
     @onlyOnCPUAndCUDA
     @skipCPUIfNoMkl
     @dtypes(torch.double)
@@ -1118,10 +1115,7 @@
         _test(amplitude=80, L=9, n=6)
         _test(amplitude=99, L=10, n=7)
 
-<<<<<<< HEAD
-=======
     @skipCUDAIfRocm
->>>>>>> 048087d9
     @onlyOnCPUAndCUDA
     @skipCPUIfNoMkl
     @dtypes(torch.double)
