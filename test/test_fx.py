--- conflicted
+++ resolved
@@ -12,12 +12,8 @@
 import unittest
 from math import sqrt
 from pathlib import Path
-<<<<<<< HEAD
+from torch.multiprocessing import Process
 from torch.fx import symbolic_trace, Proxy, Node, GraphModule, Interpreter, Tracer, Transformer, Graph, wrap
-=======
-from torch.multiprocessing import Process
-from torch.fx import symbolic_trace, Proxy, Node, GraphModule, Tracer, Graph, wrap
->>>>>>> c37a6a69
 from torch.fx.experimental import shape_prop
 from torch.fx.immutable_collections import immutable_dict, immutable_list
 from copy import deepcopy
